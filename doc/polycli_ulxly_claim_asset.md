# `polycli ulxly  claim asset`

> Auto-generated documentation.

## Table of Contents

- [Description](#description)
- [Usage](#usage)
- [Flags](#flags)
- [See Also](#see-also)

## Description

Claim a deposit

```bash
polycli ulxly  claim asset [flags]
```

## Usage

This command will connect to the bridge service, generate a proof, and then attempt to claim the deposit on which never network is referred to in the `--rpc-url` argument.
This is the corresponding interface in the bridge contract:

```solidity
/**
 * @notice Verify merkle proof and withdraw tokens/ether
 * @param smtProofLocalExitRoot Smt proof to proof the leaf against the network exit root
 * @param smtProofRollupExitRoot Smt proof to proof the rollupLocalExitRoot against the rollups exit root
 * @param globalIndex Global index is defined as:
 * | 191 bits |    1 bit     |   32 bits   |     32 bits    |
 * |    0     |  mainnetFlag | rollupIndex | localRootIndex |
 * note that only the rollup index will be used only in case the mainnet flag is 0
 * note that global index do not assert the unused bits to 0.
 * This means that when syncing the events, the globalIndex must be decoded the same way that in the Smart contract
 * to avoid possible synch attacks
 * @param mainnetExitRoot Mainnet exit root
 * @param rollupExitRoot Rollup exit root
 * @param originNetwork Origin network
 * @param originTokenAddress  Origin token address, 0 address is reserved for gas token address. If WETH address is zero, means this gas token is ether, else means is a custom erc20 gas token
 * @param destinationNetwork Network destination
 * @param destinationAddress Address destination
 * @param amount Amount of tokens
 * @param metadata Abi encoded metadata if any, empty otherwise
 */
function claimAsset(
    bytes32[_DEPOSIT_CONTRACT_TREE_DEPTH] calldata smtProofLocalExitRoot,
    bytes32[_DEPOSIT_CONTRACT_TREE_DEPTH] calldata smtProofRollupExitRoot,
    uint256 globalIndex,
    bytes32 mainnetExitRoot,
    bytes32 rollupExitRoot,
    uint32 originNetwork,
    address originTokenAddress,
    uint32 destinationNetwork,
    address destinationAddress,
    uint256 amount,
    bytes calldata metadata
) external ifNotEmergencyState {
```

[Here](https://github.com/0xPolygonHermez/zkevm-contracts/blob/c8659e6282340de7bdb8fdbf7924a9bd2996bc98/contracts/v2/PolygonZkEVMBridgeV2.sol#L433-L465) is a direct link to the source code as well.

In order to claim an asset or a message, you need to know deposit count. Usually this is in the event data of the transaction. Alternatively, you can usually directly attempt to see the pending deposits by querying the bridge API directly. In the case of Cardona, the bridge service is running here: https://bridge-api.cardona.zkevm-rpc.com

```bash
curl -s https://bridge-api.cardona.zkevm-rpc.com/bridges/0x3878Cff9d621064d393EEF92bF1e12A944c5ba84 | jq '.'
```

In the output of the above command, I can see a deposit that looks like this:
```json
{
  "leaf_type": 0,
  "orig_net": 0,
  "orig_addr": "0x0000000000000000000000000000000000000000",
  "amount": "123456",
  "dest_net": 0,
  "dest_addr": "0x3878Cff9d621064d393EEF92bF1e12A944c5ba84",
  "block_num": "9695587",
  "deposit_cnt": 9075,
  "network_id": 1,
  "tx_hash": "0x0294dae3cfb26881e5dde9f182531aa5be0818956d029d50e9872543f020df2e",
  "claim_tx_hash": "",
  "metadata": "0x",
  "ready_for_claim": true,
  "global_index": "9075"
}
```

If we want to claim this deposit, we can use a command like this:

```bash
polycli ulxly claim asset \
    --bridge-address 0x528e26b25a34a4A5d0dbDa1d57D318153d2ED582 \
    --bridge-service-url https://bridge-api.cardona.zkevm-rpc.com \
    --private-key 0x32430699cd4f46ab2422f1df4ad6546811be20c9725544e99253a887e971f92b \
    --deposit-network 1 \
    --deposit-count 9075 \
    --rpc-url https://sepolia.drpc.org
```

[Here](https://sepolia.etherscan.io/tx/0x21fee6e47a3b6733034fb963b20fe7accb0fb168257450f8f0053d6af8e4bc76) is the transaction that was created and mined based on this command.
## Flags

```bash
  -h, --help   help for asset
```

The command also inherits flags from parent commands.

```bash
      --bridge-address string              address of the lxly bridge
      --bridge-service-url string          URL of the bridge service
      --chain-id string                    chain ID to use in the transaction
      --config string                      config file (default is $HOME/.polygon-cli.yaml)
<<<<<<< HEAD
      --deposit-count uint32               the deposit count of the bridge transaction
      --deposit-network uint32             the rollup id of the network where the deposit was initially made
      --destination-address string         the address where the bridge will be sent to
=======
      --deposit-count uint                 deposit count of the bridge transaction
      --deposit-network uint               rollup ID of the network where the deposit was made
      --destination-address string         destination address for the bridge
>>>>>>> fbaa3db9
      --dry-run                            do all of the transaction steps but do not send the transaction
      --gas-limit uint                     force specific gas limit for transaction
      --gas-price string                   gas price to use
      --global-index string                an override of the global index value
      --insecure                           skip TLS certificate verification
<<<<<<< HEAD
      --legacy                             force usage of legacy bridge service (default true)
      --pretty-logs                        Should logs be in pretty format or JSON (default true)
      --private-key string                 the hex encoded private key to be used when sending the tx
      --proof-ger string                   if specified and using legacy mode, the proof will be generated against this GER
      --rpc-url string                     the URL of the RPC to send the transaction
      --transaction-receipt-timeout uint   the amount of time to wait while trying to confirm a transaction receipt (default 60)
  -v, --verbosity int                      0 - Silent
                                           100 Panic
                                           200 Fatal
                                           300 Error
                                           400 Warning
                                           500 Info
                                           600 Debug
                                           700 Trace (default 500)
      --wait duration                      this flag is available for claim asset and claim message. if specified, the command will retry in a loop for the deposit to be ready to claim up to duration. Once the deposit is ready to claim, the claim will actually be sent.
=======
      --pretty-logs                        output logs in pretty format instead of JSON (default true)
      --private-key string                 hex encoded private key for sending transaction
      --rpc-url string                     RPC URL to send the transaction
      --transaction-receipt-timeout uint   timeout in seconds to wait for transaction receipt confirmation (default 60)
  -v, --verbosity int                      0 - silent
                                           100 panic
                                           200 fatal
                                           300 error
                                           400 warning
                                           500 info
                                           600 debug
                                           700 trace (default 500)
      --wait duration                      retry claiming until deposit is ready, up to specified duration (available for claim asset and claim message)
>>>>>>> fbaa3db9
```

## See also

- [polycli ulxly claim](polycli_ulxly_claim.md) - Commands for claiming deposits on a particular chain<|MERGE_RESOLUTION|>--- conflicted
+++ resolved
@@ -112,39 +112,17 @@
       --bridge-service-url string          URL of the bridge service
       --chain-id string                    chain ID to use in the transaction
       --config string                      config file (default is $HOME/.polygon-cli.yaml)
-<<<<<<< HEAD
-      --deposit-count uint32               the deposit count of the bridge transaction
-      --deposit-network uint32             the rollup id of the network where the deposit was initially made
-      --destination-address string         the address where the bridge will be sent to
-=======
-      --deposit-count uint                 deposit count of the bridge transaction
-      --deposit-network uint               rollup ID of the network where the deposit was made
+      --deposit-count uint32               deposit count of the bridge transaction
+      --deposit-network uint32             rollup ID of the network where the deposit was made
       --destination-address string         destination address for the bridge
->>>>>>> fbaa3db9
       --dry-run                            do all of the transaction steps but do not send the transaction
       --gas-limit uint                     force specific gas limit for transaction
       --gas-price string                   gas price to use
       --global-index string                an override of the global index value
       --insecure                           skip TLS certificate verification
-<<<<<<< HEAD
-      --legacy                             force usage of legacy bridge service (default true)
-      --pretty-logs                        Should logs be in pretty format or JSON (default true)
-      --private-key string                 the hex encoded private key to be used when sending the tx
-      --proof-ger string                   if specified and using legacy mode, the proof will be generated against this GER
-      --rpc-url string                     the URL of the RPC to send the transaction
-      --transaction-receipt-timeout uint   the amount of time to wait while trying to confirm a transaction receipt (default 60)
-  -v, --verbosity int                      0 - Silent
-                                           100 Panic
-                                           200 Fatal
-                                           300 Error
-                                           400 Warning
-                                           500 Info
-                                           600 Debug
-                                           700 Trace (default 500)
-      --wait duration                      this flag is available for claim asset and claim message. if specified, the command will retry in a loop for the deposit to be ready to claim up to duration. Once the deposit is ready to claim, the claim will actually be sent.
-=======
       --pretty-logs                        output logs in pretty format instead of JSON (default true)
       --private-key string                 hex encoded private key for sending transaction
+      --proof-ger string                   if specified and using legacy mode, the proof will be generated against this GER
       --rpc-url string                     RPC URL to send the transaction
       --transaction-receipt-timeout uint   timeout in seconds to wait for transaction receipt confirmation (default 60)
   -v, --verbosity int                      0 - silent
@@ -156,7 +134,6 @@
                                            600 debug
                                            700 trace (default 500)
       --wait duration                      retry claiming until deposit is ready, up to specified duration (available for claim asset and claim message)
->>>>>>> fbaa3db9
 ```
 
 ## See also
