--- conflicted
+++ resolved
@@ -110,23 +110,6 @@
       --gas-limit uint                     force specific gas limit for transaction
       --gas-price string                   gas price to use
       --insecure                           skip TLS certificate verification
-<<<<<<< HEAD
-      --legacy                             force usage of legacy bridge service (default true)
-      --pretty-logs                        Should logs be in pretty format or JSON (default true)
-      --private-key string                 the hex encoded private key to be used when sending the tx
-      --rpc-url string                     the URL of the RPC to send the transaction
-      --token-address string               the address of an ERC20 token to be used (default "0x0000000000000000000000000000000000000000")
-      --transaction-receipt-timeout uint   the amount of time to wait while trying to confirm a transaction receipt (default 60)
-      --value string                       the amount in wei to be sent along with the transaction (default "0")
-  -v, --verbosity int                      0 - Silent
-                                           100 Panic
-                                           200 Fatal
-                                           300 Error
-                                           400 Warning
-                                           500 Info
-                                           600 Debug
-                                           700 Trace (default 500)
-=======
       --pretty-logs                        output logs in pretty format instead of JSON (default true)
       --private-key string                 hex encoded private key for sending transaction
       --rpc-url string                     RPC URL to send the transaction
@@ -141,7 +124,6 @@
                                            500 info
                                            600 debug
                                            700 trace (default 500)
->>>>>>> fbaa3db9
 ```
 
 ## See also
