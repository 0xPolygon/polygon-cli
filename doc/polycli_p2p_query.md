--- conflicted
+++ resolved
@@ -27,19 +27,13 @@
 ## Flags
 
 ```bash
-<<<<<<< HEAD
-      --addr ip            Address to bind discovery listener (default 127.0.0.1)
-  -a, --amount uint        Amount of blocks to query (default 1)
-  -h, --help               help for query
-      --key string         Hex-encoded private key (cannot be set with --key-file)
-  -k, --key-file string    Private key file (cannot be set with --key)
-  -P, --port int           Port for discovery protocol (default 30303)
-  -s, --start-block uint   Block number to start querying from
-=======
+      --addr ip            address to bind discovery listener (default 127.0.0.1)
   -a, --amount uint        amount of blocks to query (default 1)
   -h, --help               help for query
+      --key string         hex-encoded private key (cannot be set with --key-file)
+  -k, --key-file string    private key file (cannot be set with --key)
+  -P, --port int           port for discovery protocol (default 30303)
   -s, --start-block uint   block number to start querying from
->>>>>>> fbaa3db9
 ```
 
 The command also inherits flags from parent commands.
