# `polycli loadtest`

> Auto-generated documentation.

## Table of Contents

- [Description](#description)
- [Usage](#usage)
- [Flags](#flags)
- [See Also](#see-also)

## Description

Run a generic load test against an Eth/EVM style JSON-RPC endpoint.

```bash
polycli loadtest [flags]
```

## Usage

The `loadtest` tool is meant to generate various types of load against RPC end points. It leverages the [`ethclient`](https://pkg.go.dev/github.com/ethereum/go-ethereum/ethclient) library Go Ethereum to interact with the blockchain.x

```bash
$ polycli wallet inspect  --mnemonic "code code code code code code code code code code code quality" --addresses 1
```

The `--mode` flag is important for this command.

- `t`/`transaction` will perform ETH transfers. This is the simplest
  and cheapest transaction that can be performed.
- `d`/`deploy` will deploy the load testing contract over and over
  again.
- `2`/`erc20` will run an ERC20 transfer test. The process initializes
  by minting a large amount of tokens then transferring it in small
  amounts. Each transaction is a single transfer.
- `7`/`erc721` will run an ERC721 mint test which will mint an NFT
  over and over again.
- `i`/`inc`/`increment` will call the increment function repeatedly on
  the load test contract. It's a minimal example of a contract call
  that will require an update to a contract's storage.
- `s`/`store` is used to store random data in the smart contract
  storage. The amount of data stored per transaction is controlled
  with the `store-data-size` flag.
- `R`/`recall` will attempt to replay all of the transactions from the
  previous blocks. You can use `--recall-blocks` to specify how many
  previous blocks should be used to seed transaction history. It's
  expected that many of the transactions in this mode would fail.
- `r`/`random` will call any of the other modes randomly. This mode
  shouldn't be used in combination with other modes. Ideally this is a
  good way to generate a lot of random activity on a test network.
- `rpc` is a unique mode that won't just simulate transactions, it
  will simulate RPC traffic (e.g. calls to get transaction receipt or
  filter logs). This is meant to stress test RPC servers rather than
  full blockchain networks. The approach is similar to `recall` mode
  where we'll fetch some recent blocks and then use that data to
  generate a variety of calls to the RPC server.

The default private key is: `42b6e34dc21598a807dc19d7784c71b2a7a01f6480dc6f58258f78e539f1a1fa`. We can use `wallet inspect` to get more information about this address, in particular its `ETHAddress` if you want to check balance or pre-mine value for this particular account.

Here is a simple example that runs 1000 requests at a max rate of 1 request per second against the http rpc endpoint on localhost. It's running in transaction mode so it will perform simple transactions send to the default address.

```bash
$ polycli loadtest --verbosity 700 --chain-id 1256 --concurrency 1 --requests 1000 --rate-limit 1 --mode t --rpc-url http://localhost:8888
```

### Load Test Contract

The codebase has a contract that used for load testing. It's written in Solidity. The workflow for modifying this contract is.

1. Make changes to <file:contracts/LoadTester.sol>
2. Compile the contracts:
   - `$ solc LoadTester.sol --bin --abi -o . --overwrite`
3. Run `abigen`
   - `$ abigen --abi LoadTester.abi --pkg contracts --type LoadTester --bin LoadTester.bin --out loadtester.go`
4. Run the loadtester to ensure it deploys and runs successfully
   - `$ polycli loadtest --verbosity 700 --rpc-url http://127.0.0.1:8541`

## Flags

```bash
<<<<<<< HEAD
      --account-funding-amount big.Int                   amount in wei to fund sending accounts (set to 0 to disable)
      --adaptive-backoff-factor float                    multiplicative decrease factor for adaptive rate limiting (default 2)
      --adaptive-cycle-duration-seconds uint             interval in seconds to check queue size and adjust rates for adaptive rate limiting (default 10)
      --adaptive-rate-limit                              enable AIMD-style congestion control to automatically adjust request rate
      --adaptive-rate-limit-increment uint               size of additive increases for adaptive rate limiting (default 50)
      --adaptive-target-size uint                        target queue size for adaptive rate limiting (speed up if smaller, back off if larger) (default 1000)
      --batch-size uint                                  batch size for receipt fetching (default: 999) (default 999)
      --blob-fee-cap uint                                blob fee cap, or maximum blob fee per chunk, in Gwei (default 100000)
      --calldata string                                  hex encoded calldata: function signature + encoded arguments (requires --mode contract-call and --contract-address)
      --chain-id uint                                    chain ID for the transactions
      --check-balance-before-funding                     check account balance before funding sending accounts (saves gas when accounts are already funded)
  -c, --concurrency int                                  number of requests to perform concurrently (default: one at a time) (default 1)
      --contract-address string                          contract address for --mode contract-call (requires --calldata)
      --contract-call-payable                            mark function as payable using value from --eth-amount-in-wei (requires --mode contract-call and --contract-address)
      --erc20-address string                             address of pre-deployed ERC20 contract
      --erc721-address string                            address of pre-deployed ERC721 contract
      --eth-amount-in-wei uint                           amount of ether in wei to send per transaction
      --eth-call-only                                    call contracts without sending transactions (incompatible with adaptive rate limiting and summarization)
      --eth-call-only-latest                             execute on latest block instead of original block in call-only mode with recall
      --fire-and-forget                                  send transactions and load without waiting for it to be mined
      --gas-limit uint                                   manually specify gas limit (useful to avoid eth_estimateGas or when auto-computation fails)
      --gas-manager-amplitude uint                       amplitude for the gas manager oscillation wave
      --gas-manager-dynamic-gas-prices-variation float   variation percentage (e.g., 0.3 for ±30%) to apply to each gas price in the dynamic strategy (default 0.3)
      --gas-manager-dynamic-gas-prices-wei string        comma-separated list of gas prices in wei for the gas manager dynamic strategy, 0 means the tx will use the suggested gas price from the network. (default "0,1000000,0,10000000,0,100000000")
      --gas-manager-fixed-gas-price-wei uint             fixed gas price in wei for the gas manager fixed strategy (default 300000000)
      --gas-manager-oscillation-wave string              type of oscillation wave for the gas manager (flat | sine | square | triangle | sawtooth) (default "flat")
      --gas-manager-period uint                          period in blocks for the gas manager oscillation wave (default 1)
      --gas-manager-price-strategy string                gas price strategy for the gas manager (estimated | fixed | dynamic) (default "estimated")
      --gas-manager-target uint                          target gas limit for the gas manager oscillation wave (default 30000000)
      --gas-price uint                                   manually specify gas price (useful when auto-detection fails)
      --gas-price-multiplier float                       a multiplier to increase or decrease the gas price (default 1)
  -h, --help                                             help for loadtest
      --legacy                                           send a legacy transaction instead of an EIP1559 transaction
      --loadtest-contract-address string                 address of pre-deployed load test contract
      --max-base-fee-wei uint                            maximum base fee in wei (pause sending new transactions when exceeded, useful during network congestion)
  -m, --mode strings                                     testing mode (can specify multiple like "d,t"):
                                                         2, erc20 - send ERC20 tokens
                                                         7, erc721 - mint ERC721 tokens
                                                         b, blob - send blob transactions
                                                         cc, contract-call - make contract calls
                                                         d, deploy - deploy contracts
                                                         inc, increment - increment a counter
                                                         r, random - random modes (excludes: blob, call, inscription, recall, rpc, uniswapv3)
                                                         R, recall - replay or simulate transactions
                                                         rpc - call random rpc methods
                                                         s, store - store bytes in a dynamic byte array
                                                         t, transaction - send transactions
                                                         v3, uniswapv3 - perform UniswapV3 swaps (default [t])
      --nonce uint                                       use this flag to manually set the starting nonce
      --output-mode string                               format mode for summary output (json | text) (default "text")
      --output-raw-tx-only                               output raw signed transaction hex without sending (works with most modes except RPC and UniswapV3)
      --pre-fund-sending-accounts                        fund all sending accounts at start instead of on first use
      --priority-gas-price uint                          gas tip price for EIP-1559 transactions
      --private-key string                               hex encoded private key to use for sending transactions (default "42b6e34dc21598a807dc19d7784c71b2a7a01f6480dc6f58258f78e539f1a1fa")
      --proxy string                                     use the proxy specified
      --random-recipients                                send to random addresses instead of fixed address in transfer tests
      --rate-limit float                                 requests per second limit (use negative value to remove limit) (default 4)
      --recall-blocks uint                               number of blocks that we'll attempt to fetch for recall (default 50)
      --receipt-retry-initial-delay-ms uint              initial delay in milliseconds for receipt polling (uses exponential backoff with jitter) (default 100)
      --receipt-retry-max uint                           maximum polling attempts for transaction receipt with --wait-for-receipt (default 30)
      --refund-remaining-funds                           refund remaining balance to funding account after completion
  -n, --requests int                                     number of requests to perform for the benchmarking session (default of 1 leads to non-representative results) (default 1)
  -r, --rpc-url string                                   the RPC endpoint URL (default "http://localhost:8545")
      --seed int                                         a seed for generating random values and addresses (default 123456)
      --send-only                                        alias for --fire-and-forget
      --sending-accounts-count uint                      number of sending accounts to use (avoids pool account queue)
      --sending-accounts-file string                     file with sending account private keys, one per line (avoids pool queue and preserves accounts across runs)
      --store-data-size uint                             number of bytes to store in contract for store mode (default 1024)
      --summarize                                        produce execution summary after load test (can take a long time for large tests)
  -t, --time-limit int                                   maximum seconds to spend benchmarking (default: no limit) (default -1)
      --to-address string                                recipient address for transactions (default "0xDEADBEEFDEADBEEFDEADBEEFDEADBEEFDEADBEEF")
      --wait-for-receipt                                 wait for transaction receipt to be mined instead of just sending
=======
      --account-funding-amount big.Int         amount in wei to fund sending accounts (set to 0 to disable)
      --adaptive-backoff-factor float          multiplicative decrease factor for adaptive rate limiting (default 2)
      --adaptive-cycle-duration-seconds uint   interval in seconds to check queue size and adjust rates for adaptive rate limiting (default 10)
      --adaptive-rate-limit                    enable AIMD-style congestion control to automatically adjust request rate
      --adaptive-rate-limit-increment uint     size of additive increases for adaptive rate limiting (default 50)
      --adaptive-target-size uint              target queue size for adaptive rate limiting (speed up if smaller, back off if larger) (default 1000)
      --batch-size uint                        batch size for receipt fetching (default: 999) (default 999)
      --blob-fee-cap uint                      blob fee cap, or maximum blob fee per chunk, in Gwei (default 100000)
      --calldata string                        hex encoded calldata: function signature + encoded arguments (requires --mode contract-call and --contract-address)
      --chain-id uint                          chain ID for the transactions
      --check-balance-before-funding           check account balance before funding sending accounts (saves gas when accounts are already funded)
  -c, --concurrency int                        number of requests to perform concurrently (default: one at a time) (default 1)
      --contract-address string                contract address for --mode contract-call (requires --calldata)
      --contract-call-payable                  mark function as payable using value from --eth-amount-in-wei (requires --mode contract-call and --contract-address)
      --erc20-address string                   address of pre-deployed ERC20 contract
      --erc721-address string                  address of pre-deployed ERC721 contract
      --eth-amount-in-wei uint                 amount of ether in wei to send per transaction
      --eth-call-only                          call contracts without sending transactions (incompatible with adaptive rate limiting and summarization)
      --eth-call-only-latest                   execute on latest block instead of original block in call-only mode with recall
      --fire-and-forget                        send transactions and load without waiting for it to be mined
      --gas-limit uint                         manually specify gas limit (useful to avoid eth_estimateGas or when auto-computation fails)
      --gas-price uint                         manually specify gas price (useful when auto-detection fails)
      --gas-price-multiplier float             a multiplier to increase or decrease the gas price (default 1)
  -h, --help                                   help for loadtest
      --legacy                                 send a legacy transaction instead of an EIP1559 transaction
      --loadtest-contract-address string       address of pre-deployed load test contract
      --max-base-fee-wei uint                  maximum base fee in wei (pause sending new transactions when exceeded, useful during network congestion)
  -m, --mode strings                           testing mode (can specify multiple like "d,t"):
                                               2, erc20 - send ERC20 tokens
                                               7, erc721 - mint ERC721 tokens
                                               b, blob - send blob transactions
                                               cc, contract-call - make contract calls
                                               d, deploy - deploy contracts
                                               inc, increment - increment a counter
                                               r, random - random modes (excludes: blob, call, recall, rpc, uniswapv3)
                                               R, recall - replay or simulate transactions
                                               rpc - call random rpc methods
                                               s, store - store bytes in a dynamic byte array
                                               t, transaction - send transactions
                                               v3, uniswapv3 - perform UniswapV3 swaps (default [t])
      --nonce uint                             use this flag to manually set the starting nonce
      --output-mode string                     format mode for summary output (json | text) (default "text")
      --output-raw-tx-only                     output raw signed transaction hex without sending (works with most modes except RPC and UniswapV3)
      --pre-fund-sending-accounts              fund all sending accounts at start instead of on first use
      --priority-gas-price uint                gas tip price for EIP-1559 transactions
      --private-key string                     hex encoded private key to use for sending transactions (default "42b6e34dc21598a807dc19d7784c71b2a7a01f6480dc6f58258f78e539f1a1fa")
      --proxy string                           use the proxy specified
      --random-recipients                      send to random addresses instead of fixed address in transfer tests
      --rate-limit float                       requests per second limit (use negative value to remove limit) (default 4)
      --recall-blocks uint                     number of blocks that we'll attempt to fetch for recall (default 50)
      --receipt-retry-initial-delay-ms uint    initial delay in milliseconds for receipt polling (uses exponential backoff with jitter) (default 100)
      --receipt-retry-max uint                 maximum polling attempts for transaction receipt with --wait-for-receipt (default 30)
      --refund-remaining-funds                 refund remaining balance to funding account after completion
  -n, --requests int                           number of requests to perform for the benchmarking session (default of 1 leads to non-representative results) (default 1)
  -r, --rpc-url string                         the RPC endpoint URL (default "http://localhost:8545")
      --seed int                               a seed for generating random values and addresses (default 123456)
      --send-only                              alias for --fire-and-forget
      --sending-accounts-count uint            number of sending accounts to use (avoids pool account queue)
      --sending-accounts-file string           file with sending account private keys, one per line (avoids pool queue and preserves accounts across runs)
      --store-data-size uint                   number of bytes to store in contract for store mode (default 1024)
      --summarize                              produce execution summary after load test (can take a long time for large tests)
  -t, --time-limit int                         maximum seconds to spend benchmarking (default: no limit) (default -1)
      --to-address string                      recipient address for transactions (default "0xDEADBEEFDEADBEEFDEADBEEFDEADBEEFDEADBEEF")
      --wait-for-receipt                       wait for transaction receipt to be mined instead of just sending
>>>>>>> 326d9946
```

The command also inherits flags from parent commands.

```bash
      --config string      config file (default is $HOME/.polygon-cli.yaml)
      --pretty-logs        output logs in pretty format instead of JSON (default true)
  -v, --verbosity string   log level (string or int):
                             0   - silent
                             100 - panic
                             200 - fatal
                             300 - error
                             400 - warn
                             500 - info (default)
                             600 - debug
                             700 - trace (default "info")
```

## See also

- [polycli](polycli.md) - A Swiss Army knife of blockchain tools.
- [polycli loadtest uniswapv3](polycli_loadtest_uniswapv3.md) - Run Uniswapv3-like load test against an Eth/EVm style JSON-RPC endpoint.
<|MERGE_RESOLUTION|>--- conflicted
+++ resolved
@@ -79,7 +79,6 @@
 ## Flags
 
 ```bash
-<<<<<<< HEAD
       --account-funding-amount big.Int                   amount in wei to fund sending accounts (set to 0 to disable)
       --adaptive-backoff-factor float                    multiplicative decrease factor for adaptive rate limiting (default 2)
       --adaptive-cycle-duration-seconds uint             interval in seconds to check queue size and adjust rates for adaptive rate limiting (default 10)
@@ -122,7 +121,7 @@
                                                          cc, contract-call - make contract calls
                                                          d, deploy - deploy contracts
                                                          inc, increment - increment a counter
-                                                         r, random - random modes (excludes: blob, call, inscription, recall, rpc, uniswapv3)
+                                                         r, random - random modes (excludes: blob, call, recall, rpc, uniswapv3)
                                                          R, recall - replay or simulate transactions
                                                          rpc - call random rpc methods
                                                          s, store - store bytes in a dynamic byte array
@@ -152,72 +151,6 @@
   -t, --time-limit int                                   maximum seconds to spend benchmarking (default: no limit) (default -1)
       --to-address string                                recipient address for transactions (default "0xDEADBEEFDEADBEEFDEADBEEFDEADBEEFDEADBEEF")
       --wait-for-receipt                                 wait for transaction receipt to be mined instead of just sending
-=======
-      --account-funding-amount big.Int         amount in wei to fund sending accounts (set to 0 to disable)
-      --adaptive-backoff-factor float          multiplicative decrease factor for adaptive rate limiting (default 2)
-      --adaptive-cycle-duration-seconds uint   interval in seconds to check queue size and adjust rates for adaptive rate limiting (default 10)
-      --adaptive-rate-limit                    enable AIMD-style congestion control to automatically adjust request rate
-      --adaptive-rate-limit-increment uint     size of additive increases for adaptive rate limiting (default 50)
-      --adaptive-target-size uint              target queue size for adaptive rate limiting (speed up if smaller, back off if larger) (default 1000)
-      --batch-size uint                        batch size for receipt fetching (default: 999) (default 999)
-      --blob-fee-cap uint                      blob fee cap, or maximum blob fee per chunk, in Gwei (default 100000)
-      --calldata string                        hex encoded calldata: function signature + encoded arguments (requires --mode contract-call and --contract-address)
-      --chain-id uint                          chain ID for the transactions
-      --check-balance-before-funding           check account balance before funding sending accounts (saves gas when accounts are already funded)
-  -c, --concurrency int                        number of requests to perform concurrently (default: one at a time) (default 1)
-      --contract-address string                contract address for --mode contract-call (requires --calldata)
-      --contract-call-payable                  mark function as payable using value from --eth-amount-in-wei (requires --mode contract-call and --contract-address)
-      --erc20-address string                   address of pre-deployed ERC20 contract
-      --erc721-address string                  address of pre-deployed ERC721 contract
-      --eth-amount-in-wei uint                 amount of ether in wei to send per transaction
-      --eth-call-only                          call contracts without sending transactions (incompatible with adaptive rate limiting and summarization)
-      --eth-call-only-latest                   execute on latest block instead of original block in call-only mode with recall
-      --fire-and-forget                        send transactions and load without waiting for it to be mined
-      --gas-limit uint                         manually specify gas limit (useful to avoid eth_estimateGas or when auto-computation fails)
-      --gas-price uint                         manually specify gas price (useful when auto-detection fails)
-      --gas-price-multiplier float             a multiplier to increase or decrease the gas price (default 1)
-  -h, --help                                   help for loadtest
-      --legacy                                 send a legacy transaction instead of an EIP1559 transaction
-      --loadtest-contract-address string       address of pre-deployed load test contract
-      --max-base-fee-wei uint                  maximum base fee in wei (pause sending new transactions when exceeded, useful during network congestion)
-  -m, --mode strings                           testing mode (can specify multiple like "d,t"):
-                                               2, erc20 - send ERC20 tokens
-                                               7, erc721 - mint ERC721 tokens
-                                               b, blob - send blob transactions
-                                               cc, contract-call - make contract calls
-                                               d, deploy - deploy contracts
-                                               inc, increment - increment a counter
-                                               r, random - random modes (excludes: blob, call, recall, rpc, uniswapv3)
-                                               R, recall - replay or simulate transactions
-                                               rpc - call random rpc methods
-                                               s, store - store bytes in a dynamic byte array
-                                               t, transaction - send transactions
-                                               v3, uniswapv3 - perform UniswapV3 swaps (default [t])
-      --nonce uint                             use this flag to manually set the starting nonce
-      --output-mode string                     format mode for summary output (json | text) (default "text")
-      --output-raw-tx-only                     output raw signed transaction hex without sending (works with most modes except RPC and UniswapV3)
-      --pre-fund-sending-accounts              fund all sending accounts at start instead of on first use
-      --priority-gas-price uint                gas tip price for EIP-1559 transactions
-      --private-key string                     hex encoded private key to use for sending transactions (default "42b6e34dc21598a807dc19d7784c71b2a7a01f6480dc6f58258f78e539f1a1fa")
-      --proxy string                           use the proxy specified
-      --random-recipients                      send to random addresses instead of fixed address in transfer tests
-      --rate-limit float                       requests per second limit (use negative value to remove limit) (default 4)
-      --recall-blocks uint                     number of blocks that we'll attempt to fetch for recall (default 50)
-      --receipt-retry-initial-delay-ms uint    initial delay in milliseconds for receipt polling (uses exponential backoff with jitter) (default 100)
-      --receipt-retry-max uint                 maximum polling attempts for transaction receipt with --wait-for-receipt (default 30)
-      --refund-remaining-funds                 refund remaining balance to funding account after completion
-  -n, --requests int                           number of requests to perform for the benchmarking session (default of 1 leads to non-representative results) (default 1)
-  -r, --rpc-url string                         the RPC endpoint URL (default "http://localhost:8545")
-      --seed int                               a seed for generating random values and addresses (default 123456)
-      --send-only                              alias for --fire-and-forget
-      --sending-accounts-count uint            number of sending accounts to use (avoids pool account queue)
-      --sending-accounts-file string           file with sending account private keys, one per line (avoids pool queue and preserves accounts across runs)
-      --store-data-size uint                   number of bytes to store in contract for store mode (default 1024)
-      --summarize                              produce execution summary after load test (can take a long time for large tests)
-  -t, --time-limit int                         maximum seconds to spend benchmarking (default: no limit) (default -1)
-      --to-address string                      recipient address for transactions (default "0xDEADBEEFDEADBEEFDEADBEEFDEADBEEFDEADBEEF")
-      --wait-for-receipt                       wait for transaction receipt to be mined instead of just sending
->>>>>>> 326d9946
 ```
 
 The command also inherits flags from parent commands.
