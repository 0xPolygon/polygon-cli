# `polycli loadtest`

> Auto-generated documentation.

## Table of Contents

- [Description](#description)
- [Usage](#usage)
- [Flags](#flags)
- [See Also](#see-also)

## Description

Run a generic load test against an Eth/EVM style JSON-RPC endpoint.

```bash
polycli loadtest [flags]
```

## Usage

The `loadtest` tool is meant to generate various types of load against RPC end points. It leverages the [`ethclient`](https://pkg.go.dev/github.com/ethereum/go-ethereum/ethclient) library Go Ethereum to interact with the blockchain.x

```bash
$ polycli wallet inspect  --mnemonic "code code code code code code code code code code code quality" --addresses 1
```

The `--mode` flag is important for this command.

- `t`/`transaction` will perform ETH transfers. This is the simplest
  and cheapest transaction that can be performed.
- `d`/`deploy` will deploy the load testing contract over and over
  again.
- `c`/`call` will call random opcodes in our load test contract. The
  random function that is called will be repeatedly called in a loop
  based on the number of iterations from the `iterations` flag
- `f`/`function` works the same way as `call` mode but instead of
  calling random op codes, the opcode can be specified with the `-f`
  flag. If you want to call `LOG4` you would pass `-f 164` which is
  the opcode for `LOG4`.
- `2`/`erc20` will run an ERC20 transfer test. The process initializes
  by minting a large amount of tokens then transferring it in small
  amounts. Each transaction is a single transfer.
- `7`/`erc721` will run an ERC721 mint test which will mint an NFT
  over and over again. The `iterations` flag here can be used to
  control if we are mint 1 NFT or many.
- `i`/`inc`/`increment` will call the increment function repeatedly on
  the load test contract. It's a minimal example of a contract call
  that will require an update to a contract's storage.
- `s`/`store` is used to store random data in the smart contract
  storage. The amount of data stored per transaction is controlled
  with the `byte-count` flag.
- `P`/`precompiles` will randomly call the commonly implemented
  precompiled functions. This functions the same way as `call` mode
  except it's hitting precompiles rather than opcodes.
- `p`/`precompile` will call a specific precompile in a loop. This
  works the same way as `function` mode except rather than specifying
  an opcode, you're specifying a precompile. E.g to call `ECRECOVER`
  you would pass `-f 1` because it's the contract at address `0x01`
- `R`/`recall` will attempt to replay all of the transactions from the
  previous blocks. You can use `--recall-blocks` to specify how many
  previous blocks should be used to seed transaction history. It's
  expected that many of the transactions in this mode would fail.
- `r`/`random` will call any of the other modes randomly. This mode
  shouldn't be used in combination with other modes. Ideally this is a
  good way to generate a lot of random activity on a test network.
- `rpc` is a unique mode that won't just simulate transactions, it
  will simulate RPC traffic (e.g. calls to get transaction receipt or
  filter logs). This is meant to stress test RPC servers rather than
  full blockchain networks. The approach is similar to `recall` mode
  where we'll fetch some recent blocks and then use that data to
  generate a variety of calls to the RPC server.

The default private key is: `42b6e34dc21598a807dc19d7784c71b2a7a01f6480dc6f58258f78e539f1a1fa`. We can use `wallet inspect` to get more information about this address, in particular its `ETHAddress` if you want to check balance or pre-mine value for this particular account.

Here is a simple example that runs 1000 requests at a max rate of 1 request per second against the http rpc endpoint on localhost. It's running in transaction mode so it will perform simple transactions send to the default address.

```bash
$ polycli loadtest --verbosity 700 --chain-id 1256 --concurrency 1 --requests 1000 --rate-limit 1 --mode t --rpc-url http://localhost:8888
```

Another example, a bit slower, and that specifically calls the [LOG4](https://www.evm.codes/#a4) function in the load test contract in a loop for 25,078 iterations. That number was picked specifically to require almost all of the gas for a single transaction.

```bash
$ polycli loadtest --verbosity 700 --chain-id 1256 --concurrency 1 --requests 50 --rate-limit 0.5  --mode f --function 164 --iterations 25078 --rpc-url http://private.validator-001.devnet02.pos-v3.polygon.private:8545
```

### Load Test Contract

The codebase has a contract that used for load testing. It's written in Yul and Solidity. The workflow for modifying this contract is.

1. Make changes to <file:contracts/LoadTester.sol>
2. Compile the contracts:
   - `$ solc LoadTester.sol --bin --abi -o . --overwrite`
3. Run `abigen`
   - `$ abigen --abi LoadTester.abi --pkg contracts --type LoadTester --bin LoadTester.bin --out loadtester.go`
4. Run the loadtester to enure it deploys and runs successfully
   - `$ polycli loadtest --verbosity 700 --rpc-url http://127.0.0.1:8541`

## Flags

```bash
<<<<<<< HEAD
      --adaptive-backoff-factor float             When using adaptive rate limiting, this flag controls our multiplicative decrease value. (default 2)
      --adaptive-cycle-duration-seconds uint      When using adaptive rate limiting, this flag controls how often we check the queue size and adjust the rates (default 10)
      --adaptive-rate-limit                       Enable AIMD-style congestion control to automatically adjust request rate
      --adaptive-rate-limit-increment uint        When using adaptive rate limiting, this flag controls the size of the additive increases. (default 50)
      --batch-size uint                           Number of batches to perform at a time for receipt fetching. Default is 999 requests at a time. (default 999)
  -b, --byte-count uint                           If we're in store mode, this controls how many bytes we'll try to store in our contract (default 1024)
      --call-only                                 When using this mode, rather than sending a transaction, we'll just call. This mode is incompatible with adaptive rate limiting, summarization, and a few other features.
      --call-only-latest                          When using call only mode with recall, should we execute on the latest block or on the original block
      --calldata --mode contract-call             The hex encoded calldata passed in. The format is function signature + arguments encoded together. This must be paired up with --mode contract-call and `--contract-address`
      --chain-id uint                             The chain id for the transactions.
  -c, --concurrency int                           Number of requests to perform concurrently. Default is one request at a time. (default 1)
      --contract-address --mode contract-call     The address of the contract that will be used in --mode contract-call. This must be paired up with `--mode contract-call` and `--calldata`
      --contract-call-payable --eth-amount        Use this flag if the function is payable, the value amount passed will be from --eth-amount. This must be paired up with `--mode contract-call` and `--contract-address`
      --erc20-address string                      The address of a pre-deployed ERC20 contract
      --erc721-address string                     The address of a pre-deployed ERC721 contract
      --eth-amount float                          The amount of ether to send on every transaction (default 0.001)
      --force-contract-deploy                     Some load test modes don't require a contract deployment. Set this flag to true to force contract deployments. This will still respect the --lt-address flags.
  -f, --function --mode f                         A specific function to be called if running with --mode f or a specific precompiled contract when running with `--mode a` (default 1)
      --function-arg strings                      The arguments that will be passed to a contract function call. This must be paired up with "--mode contract-call" and "--contract-address". Args can be passed multiple times: "--function-arg 'test' --function-arg 999" or comma separated values "--function-arg "test",9". The ordering of the arguments must match the ordering of the function parameters.
      --function-signature --mode contract-call   The contract's function signature that will be called. The format is '<function name>(<types...>)'. This must be paired up with --mode contract-call and `--contract-address`. If the function requires parameters you can pass them with `--function-arg <value>`.
      --gas-limit uint                            In environments where the gas limit can't be computed on the fly, we can specify it manually. This can also be used to avoid eth_estimateGas
      --gas-price uint                            In environments where the gas price can't be determined automatically, we can specify it manually
  -h, --help                                      help for loadtest
      --inscription-content --mode inscription    The inscription content that will be encoded as calldata. This must be paired up with --mode inscription (default "data:,{\"p\":\"erc-20\",\"op\":\"mint\",\"tick\":\"TEST\",\"amt\":\"1\"}")
  -i, --iterations uint                           If we're making contract calls, this controls how many times the contract will execute the instruction in a loop. If we are making ERC721 Mints, this indicates the minting batch size (default 1)
      --legacy                                    Send a legacy transaction instead of an EIP1559 transaction.
      --lt-address string                         The address of a pre-deployed load test contract
  -m, --mode strings                              The testing mode to use. It can be multiple like: "t,c,d,f"
                                                  t - sending transactions
                                                  d - deploy contract
                                                  c - call random contract functions
                                                  f - call specific contract function
                                                  p - call random precompiled contracts
                                                  a - call a specific precompiled contract address
                                                  s - store mode
                                                  r - random modes
                                                  2 - ERC20 transfers
                                                  7 - ERC721 mints
                                                  v3 - UniswapV3 swaps
                                                  R - total recall
                                                  rpc - call random rpc methods
                                                  cc, contract-call - call a contract method
                                                  inscription - sending inscription transactions (default [t])
      --output-mode string                        Format mode for summary output (json | text) (default "text")
      --priority-gas-price uint                   Specify Gas Tip Price in the case of EIP-1559
      --private-key string                        The hex encoded private key that we'll use to send transactions (default "42b6e34dc21598a807dc19d7784c71b2a7a01f6480dc6f58258f78e539f1a1fa")
      --rate-limit float                          An overall limit to the number of requests per second. Give a number less than zero to remove this limit all together (default 4)
      --recall-blocks uint                        The number of blocks that we'll attempt to fetch for recall (default 50)
  -n, --requests int                              Number of requests to perform for the benchmarking session. The default is to just perform a single request which usually leads to non-representative benchmarking results. (default 1)
  -r, --rpc-url string                            The RPC endpoint url (default "http://localhost:8545")
      --seed int                                  A seed for generating random values and addresses (default 123456)
      --send-only                                 Send transactions and load without waiting for it to be mined.
      --steady-state-tx-pool-size uint            When using adaptive rate limiting, this value sets the target queue size. If the queue is smaller than this value, we'll speed up. If the queue is smaller than this value, we'll back off. (default 1000)
      --summarize                                 Should we produce an execution summary after the load test has finished. If you're running a large load test, this can take a long time
  -t, --time-limit int                            Maximum number of seconds to spend for benchmarking. Use this to benchmark within a fixed total amount of time. Per default there is no time limit. (default -1)
      --to-address string                         The address that we're going to send to (default "0xDEADBEEFDEADBEEFDEADBEEFDEADBEEFDEADBEEF")
      --to-random                                 When doing a transfer test, should we send to random addresses rather than DEADBEEFx5
=======
      --adaptive-backoff-factor float          When using adaptive rate limiting, this flag controls our multiplicative decrease value. (default 2)
      --adaptive-cycle-duration-seconds uint   When using adaptive rate limiting, this flag controls how often we check the queue size and adjust the rates (default 10)
      --adaptive-rate-limit                    Enable AIMD-style congestion control to automatically adjust request rate
      --adaptive-rate-limit-increment uint     When using adaptive rate limiting, this flag controls the size of the additive increases. (default 50)
      --batch-size uint                        Number of batches to perform at a time for receipt fetching. Default is 999 requests at a time. (default 999)
  -b, --byte-count uint                        If we're in store mode, this controls how many bytes we'll try to store in our contract (default 1024)
      --call-only                              When using this mode, rather than sending a transaction, we'll just call. This mode is incompatible with adaptive rate limiting, summarization, and a few other features.
      --call-only-latest                       When using call only mode with recall, should we execute on the latest block or on the original block
      --calldata string                        The hex encoded calldata passed in. The format is function signature + arguments encoded together. This must be paired up with --mode contract-call and --contract-address
      --chain-id uint                          The chain id for the transactions.
  -c, --concurrency int                        Number of requests to perform concurrently. Default is one request at a time. (default 1)
      --contract-address string                The address of the contract that will be used in --mode contract-call. This must be paired up with --mode contract-call and --calldata
      --contract-call-payable                  Use this flag if the function is payable, the value amount passed will be from --eth-amount. This must be paired up with --mode contract-call and --contract-address
      --erc20-address string                   The address of a pre-deployed ERC20 contract
      --erc721-address string                  The address of a pre-deployed ERC721 contract
      --eth-amount float                       The amount of ether to send on every transaction (default 0.001)
      --force-contract-deploy                  Some load test modes don't require a contract deployment. Set this flag to true to force contract deployments. This will still respect the --lt-address flags.
  -f, --function uint                          A specific function to be called if running with --mode f or a specific precompiled contract when running with --mode a (default 1)
      --gas-limit uint                         In environments where the gas limit can't be computed on the fly, we can specify it manually. This can also be used to avoid eth_estimateGas
      --gas-price uint                         In environments where the gas price can't be determined automatically, we can specify it manually
  -h, --help                                   help for loadtest
      --inscription-content string             The inscription content that will be encoded as calldata. This must be paired up with --mode inscription (default "data:,{\"p\":\"erc-20\",\"op\":\"mint\",\"tick\":\"TEST\",\"amt\":\"1\"}")
  -i, --iterations uint                        If we're making contract calls, this controls how many times the contract will execute the instruction in a loop. If we are making ERC721 Mints, this indicates the minting batch size (default 1)
      --legacy                                 Send a legacy transaction instead of an EIP1559 transaction.
      --lt-address string                      The address of a pre-deployed load test contract
  -m, --mode strings                           The testing mode to use. It can be multiple like: "t,c,d,f"
                                               t - sending transactions
                                               d - deploy contract
                                               c - call random contract functions
                                               f - call specific contract function
                                               p - call random precompiled contracts
                                               a - call a specific precompiled contract address
                                               s - store mode
                                               r - random modes
                                               2 - ERC20 transfers
                                               7 - ERC721 mints
                                               v3 - UniswapV3 swaps
                                               R - total recall
                                               rpc - call random rpc methods
                                               cc, contract-call - call a contract method
                                               inscription - sending inscription transactions (default [t])
      --output-mode string                     Format mode for summary output (json | text) (default "text")
      --priority-gas-price uint                Specify Gas Tip Price in the case of EIP-1559
      --private-key string                     The hex encoded private key that we'll use to send transactions (default "42b6e34dc21598a807dc19d7784c71b2a7a01f6480dc6f58258f78e539f1a1fa")
      --rate-limit float                       An overall limit to the number of requests per second. Give a number less than zero to remove this limit all together (default 4)
      --recall-blocks uint                     The number of blocks that we'll attempt to fetch for recall (default 50)
  -n, --requests int                           Number of requests to perform for the benchmarking session. The default is to just perform a single request which usually leads to non-representative benchmarking results. (default 1)
  -r, --rpc-url string                         The RPC endpoint url (default "http://localhost:8545")
      --seed int                               A seed for generating random values and addresses (default 123456)
      --send-only                              Send transactions and load without waiting for it to be mined.
      --steady-state-tx-pool-size uint         When using adaptive rate limiting, this value sets the target queue size. If the queue is smaller than this value, we'll speed up. If the queue is smaller than this value, we'll back off. (default 1000)
      --summarize                              Should we produce an execution summary after the load test has finished. If you're running a large load test, this can take a long time
  -t, --time-limit int                         Maximum number of seconds to spend for benchmarking. Use this to benchmark within a fixed total amount of time. Per default there is no time limit. (default -1)
      --to-address string                      The address that we're going to send to (default "0xDEADBEEFDEADBEEFDEADBEEFDEADBEEFDEADBEEF")
      --to-random                              When doing a transfer test, should we send to random addresses rather than DEADBEEFx5
>>>>>>> e108aa44
```

The command also inherits flags from parent commands.

```bash
      --config string   config file (default is $HOME/.polygon-cli.yaml)
      --pretty-logs     Should logs be in pretty format or JSON (default true)
  -v, --verbosity int   0 - Silent
                        100 Fatal
                        200 Error
                        300 Warning
                        400 Info
                        500 Debug
                        600 Trace (default 400)
```

## See also

- [polycli](polycli.md) - A Swiss Army knife of blockchain tools.
- [polycli loadtest uniswapv3](polycli_loadtest_uniswapv3.md) - Run Uniswapv3-like load test against an Eth/EVm style JSON-RPC endpoint.
<|MERGE_RESOLUTION|>--- conflicted
+++ resolved
@@ -100,65 +100,6 @@
 ## Flags
 
 ```bash
-<<<<<<< HEAD
-      --adaptive-backoff-factor float             When using adaptive rate limiting, this flag controls our multiplicative decrease value. (default 2)
-      --adaptive-cycle-duration-seconds uint      When using adaptive rate limiting, this flag controls how often we check the queue size and adjust the rates (default 10)
-      --adaptive-rate-limit                       Enable AIMD-style congestion control to automatically adjust request rate
-      --adaptive-rate-limit-increment uint        When using adaptive rate limiting, this flag controls the size of the additive increases. (default 50)
-      --batch-size uint                           Number of batches to perform at a time for receipt fetching. Default is 999 requests at a time. (default 999)
-  -b, --byte-count uint                           If we're in store mode, this controls how many bytes we'll try to store in our contract (default 1024)
-      --call-only                                 When using this mode, rather than sending a transaction, we'll just call. This mode is incompatible with adaptive rate limiting, summarization, and a few other features.
-      --call-only-latest                          When using call only mode with recall, should we execute on the latest block or on the original block
-      --calldata --mode contract-call             The hex encoded calldata passed in. The format is function signature + arguments encoded together. This must be paired up with --mode contract-call and `--contract-address`
-      --chain-id uint                             The chain id for the transactions.
-  -c, --concurrency int                           Number of requests to perform concurrently. Default is one request at a time. (default 1)
-      --contract-address --mode contract-call     The address of the contract that will be used in --mode contract-call. This must be paired up with `--mode contract-call` and `--calldata`
-      --contract-call-payable --eth-amount        Use this flag if the function is payable, the value amount passed will be from --eth-amount. This must be paired up with `--mode contract-call` and `--contract-address`
-      --erc20-address string                      The address of a pre-deployed ERC20 contract
-      --erc721-address string                     The address of a pre-deployed ERC721 contract
-      --eth-amount float                          The amount of ether to send on every transaction (default 0.001)
-      --force-contract-deploy                     Some load test modes don't require a contract deployment. Set this flag to true to force contract deployments. This will still respect the --lt-address flags.
-  -f, --function --mode f                         A specific function to be called if running with --mode f or a specific precompiled contract when running with `--mode a` (default 1)
-      --function-arg strings                      The arguments that will be passed to a contract function call. This must be paired up with "--mode contract-call" and "--contract-address". Args can be passed multiple times: "--function-arg 'test' --function-arg 999" or comma separated values "--function-arg "test",9". The ordering of the arguments must match the ordering of the function parameters.
-      --function-signature --mode contract-call   The contract's function signature that will be called. The format is '<function name>(<types...>)'. This must be paired up with --mode contract-call and `--contract-address`. If the function requires parameters you can pass them with `--function-arg <value>`.
-      --gas-limit uint                            In environments where the gas limit can't be computed on the fly, we can specify it manually. This can also be used to avoid eth_estimateGas
-      --gas-price uint                            In environments where the gas price can't be determined automatically, we can specify it manually
-  -h, --help                                      help for loadtest
-      --inscription-content --mode inscription    The inscription content that will be encoded as calldata. This must be paired up with --mode inscription (default "data:,{\"p\":\"erc-20\",\"op\":\"mint\",\"tick\":\"TEST\",\"amt\":\"1\"}")
-  -i, --iterations uint                           If we're making contract calls, this controls how many times the contract will execute the instruction in a loop. If we are making ERC721 Mints, this indicates the minting batch size (default 1)
-      --legacy                                    Send a legacy transaction instead of an EIP1559 transaction.
-      --lt-address string                         The address of a pre-deployed load test contract
-  -m, --mode strings                              The testing mode to use. It can be multiple like: "t,c,d,f"
-                                                  t - sending transactions
-                                                  d - deploy contract
-                                                  c - call random contract functions
-                                                  f - call specific contract function
-                                                  p - call random precompiled contracts
-                                                  a - call a specific precompiled contract address
-                                                  s - store mode
-                                                  r - random modes
-                                                  2 - ERC20 transfers
-                                                  7 - ERC721 mints
-                                                  v3 - UniswapV3 swaps
-                                                  R - total recall
-                                                  rpc - call random rpc methods
-                                                  cc, contract-call - call a contract method
-                                                  inscription - sending inscription transactions (default [t])
-      --output-mode string                        Format mode for summary output (json | text) (default "text")
-      --priority-gas-price uint                   Specify Gas Tip Price in the case of EIP-1559
-      --private-key string                        The hex encoded private key that we'll use to send transactions (default "42b6e34dc21598a807dc19d7784c71b2a7a01f6480dc6f58258f78e539f1a1fa")
-      --rate-limit float                          An overall limit to the number of requests per second. Give a number less than zero to remove this limit all together (default 4)
-      --recall-blocks uint                        The number of blocks that we'll attempt to fetch for recall (default 50)
-  -n, --requests int                              Number of requests to perform for the benchmarking session. The default is to just perform a single request which usually leads to non-representative benchmarking results. (default 1)
-  -r, --rpc-url string                            The RPC endpoint url (default "http://localhost:8545")
-      --seed int                                  A seed for generating random values and addresses (default 123456)
-      --send-only                                 Send transactions and load without waiting for it to be mined.
-      --steady-state-tx-pool-size uint            When using adaptive rate limiting, this value sets the target queue size. If the queue is smaller than this value, we'll speed up. If the queue is smaller than this value, we'll back off. (default 1000)
-      --summarize                                 Should we produce an execution summary after the load test has finished. If you're running a large load test, this can take a long time
-  -t, --time-limit int                            Maximum number of seconds to spend for benchmarking. Use this to benchmark within a fixed total amount of time. Per default there is no time limit. (default -1)
-      --to-address string                         The address that we're going to send to (default "0xDEADBEEFDEADBEEFDEADBEEFDEADBEEFDEADBEEF")
-      --to-random                                 When doing a transfer test, should we send to random addresses rather than DEADBEEFx5
-=======
       --adaptive-backoff-factor float          When using adaptive rate limiting, this flag controls our multiplicative decrease value. (default 2)
       --adaptive-cycle-duration-seconds uint   When using adaptive rate limiting, this flag controls how often we check the queue size and adjust the rates (default 10)
       --adaptive-rate-limit                    Enable AIMD-style congestion control to automatically adjust request rate
@@ -177,6 +118,8 @@
       --eth-amount float                       The amount of ether to send on every transaction (default 0.001)
       --force-contract-deploy                  Some load test modes don't require a contract deployment. Set this flag to true to force contract deployments. This will still respect the --lt-address flags.
   -f, --function uint                          A specific function to be called if running with --mode f or a specific precompiled contract when running with --mode a (default 1)
+      --function-arg strings                   The arguments that will be passed to a contract function call. This must be paired up with "--mode contract-call" and "--contract-address". Args can be passed multiple times: "--function-arg 'test' --function-arg 999" or comma separated values "--function-arg "test",9". The ordering of the arguments must match the ordering of the function parameters.
+      --function-signature string              The contract's function signature that will be called. The format is '<function name>(<types...>)'. This must be paired up with '--mode contract-call' and '--contract-address'. If the function requires parameters you can pass them with '--function-arg <value>'.
       --gas-limit uint                         In environments where the gas limit can't be computed on the fly, we can specify it manually. This can also be used to avoid eth_estimateGas
       --gas-price uint                         In environments where the gas price can't be determined automatically, we can specify it manually
   -h, --help                                   help for loadtest
@@ -214,7 +157,6 @@
   -t, --time-limit int                         Maximum number of seconds to spend for benchmarking. Use this to benchmark within a fixed total amount of time. Per default there is no time limit. (default -1)
       --to-address string                      The address that we're going to send to (default "0xDEADBEEFDEADBEEFDEADBEEFDEADBEEFDEADBEEF")
       --to-random                              When doing a transfer test, should we send to random addresses rather than DEADBEEFx5
->>>>>>> e108aa44
 ```
 
 The command also inherits flags from parent commands.
