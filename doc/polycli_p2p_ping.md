--- conflicted
+++ resolved
@@ -28,23 +28,16 @@
 ## Flags
 
 ```bash
-<<<<<<< HEAD
-  -a, --addr ip           Address to bind discovery listener (default 127.0.0.1)
+  -a, --addr ip           address to bind discovery listener (default 127.0.0.1)
   -h, --help              help for ping
-      --key string        Hex-encoded private key (cannot be set with --key-file)
-  -k, --key-file string   Private key file (cannot be set with --key)
-  -l, --listen            Keep the connection open and listen to the peer(s) (default true)
-  -o, --output string     Write ping results to output file (default stdout)
-  -p, --parallel int      How many parallel pings to attempt (default 16)
-  -P, --port int          Port for discovery protocol (default 30303)
-  -w, --wit               Whether to enable the wit/1 capability
-=======
-  -h, --help            help for ping
-  -l, --listen          keep connection open and listen to peer. This only works if first
-                        argument is an enode/enr, not a nodes file (default true)
-  -o, --output string   write ping results to output file (default stdout)
-  -p, --parallel int    how many parallel pings to attempt (default 16)
->>>>>>> fbaa3db9
+      --key string        hex-encoded private key (cannot be set with --key-file)
+  -k, --key-file string   private key file (cannot be set with --key)
+  -l, --listen            keep connection open and listen to peer. This only works if first
+                          argument is an enode/enr, not a nodes file (default true)
+  -o, --output string     write ping results to output file (default stdout)
+  -p, --parallel int      how many parallel pings to attempt (default 16)
+  -P, --port int          port for discovery protocol (default 30303)
+  -w, --wit               enable wit/1 capability
 ```
 
 The command also inherits flags from parent commands.
