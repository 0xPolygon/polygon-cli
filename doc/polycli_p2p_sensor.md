# `polycli p2p sensor`

> Auto-generated documentation.

## Table of Contents

- [Description](#description)
- [Usage](#usage)
- [Flags](#flags)
- [See Also](#see-also)

## Description

Start a devp2p sensor that discovers other peers and will receive blocks and transactions.

```bash
polycli p2p sensor [nodes file] [flags]
```

## Usage

If no nodes.json file exists, it will be created.
## Flags

```bash
      --api-port uint            port the API server will listen on (default 8080)
  -b, --bootnodes string         comma separated nodes used for bootstrapping
      --database string          which database to persist data to, options are:
                                   - datastore (GCP Datastore)
                                   - json (output to stdout)
                                   - none (no persistence) (default "none")
  -d, --database-id string       datastore database ID
      --dial-ratio int           ratio of inbound to dialed connections. A dial ratio of 2 allows 1/2 of
                                 connections to be dialed. Setting this to 0 defaults it to 3
      --discovery-dns string     DNS discovery ENR tree URL
      --discovery-port int       UDP P2P discovery port (default 30303)
      --fork-id bytesHex         the hex encoded fork ID (omit the 0x) (default F097BC13)
      --genesis-hash string      the genesis block hash (default "0xa9c28ce2141b56c474f1dc504bee9b01eb1bd7d1a507580d5519d4437a97de1b")
  -h, --help                     help for sensor
      --key string               hex-encoded private key (cannot be set with --key-file)
  -k, --key-file string          private key file (cannot be set with --key)
  -D, --max-db-concurrency int   maximum number of concurrent database operations to perform. Increasing this
                                 will result in less chance of missing data (i.e. broken pipes) but can
                                 significantly increase memory usage (default 10000)
  -m, --max-peers int            maximum number of peers to connect to (default 2000)
      --nat string               NAT port mapping mechanism (any|none|upnp|pmp|pmp:<IP>|extip:<IP>) (default "any")
<<<<<<< HEAD
  -n, --network-id uint          filter discovered nodes by this network ID
=======
  -n, --network-id uint          Filter discovered nodes by this network ID
      --no-discovery             Disable P2P peer discovery
>>>>>>> cc977a70
      --port int                 TCP network listening port (default 30303)
      --pprof                    run pprof server
      --pprof-port uint          port pprof runs on (default 6060)
  -p, --project-id string        GCP project ID
<<<<<<< HEAD
      --prom                     run Prometheus server (default true)
      --prom-port uint           port Prometheus runs on (default 2112)
      --quick-start              whether to load the nodes.json as static nodes to quickly start the network.
                                 This produces faster development cycles but can prevent the sensor from being to
                                 connect to new peers if the nodes.json file is large
      --rpc string               RPC endpoint used to fetch the latest block (default "https://polygon-rpc.com")
  -s, --sensor-id string         sensor ID when writing block/tx events
      --trusted-nodes string     trusted nodes file
      --ttl duration             time to live (default 336h0m0s)
      --write-block-events       write block events to the database (default true)
  -B, --write-blocks             write blocks to the database (default true)
      --write-peers              write peers to the database (default true)
      --write-tx-events          write transaction events to the database (can significantly increase CPU and memory usage) (default true)
  -t, --write-txs                write transactions to the database (can significantly increase CPU and memory usage) (default true)
=======
      --prom                     Whether to run Prometheus (default true)
      --prom-port uint           Port Prometheus runs on (default 2112)
      --rpc string               RPC endpoint used to fetch the latest block (default "https://polygon-rpc.com")
      --rpc-port uint            Port for JSON-RPC server to receive transactions (default 8545)
  -s, --sensor-id string         Sensor ID when writing block/tx events
      --static-nodes string      Static nodes file
      --trusted-nodes string     Trusted nodes file
      --ttl duration             Time to live (default 336h0m0s)
      --write-block-events       Whether to write block events to the database (default true)
  -B, --write-blocks             Whether to write blocks to the database (default true)
      --write-peers              Whether to write peers to the database (default true)
      --write-tx-events          Whether to write transaction events to the database. This option could
                                 significantly increase CPU and memory usage. (default true)
  -t, --write-txs                Whether to write transactions to the database. This option could significantly
                                 increase CPU and memory usage. (default true)
>>>>>>> cc977a70
```

The command also inherits flags from parent commands.

```bash
      --config string   config file (default is $HOME/.polygon-cli.yaml)
      --pretty-logs     output logs in pretty format instead of JSON (default true)
  -v, --verbosity int   0 - silent
                        100 panic
                        200 fatal
                        300 error
                        400 warning
                        500 info
                        600 debug
                        700 trace (default 500)
```

## See also

- [polycli p2p](polycli_p2p.md) - Set of commands related to devp2p.<|MERGE_RESOLUTION|>--- conflicted
+++ resolved
@@ -44,48 +44,25 @@
                                  significantly increase memory usage (default 10000)
   -m, --max-peers int            maximum number of peers to connect to (default 2000)
       --nat string               NAT port mapping mechanism (any|none|upnp|pmp|pmp:<IP>|extip:<IP>) (default "any")
-<<<<<<< HEAD
   -n, --network-id uint          filter discovered nodes by this network ID
-=======
-  -n, --network-id uint          Filter discovered nodes by this network ID
-      --no-discovery             Disable P2P peer discovery
->>>>>>> cc977a70
+      --no-discovery             disable P2P peer discovery
       --port int                 TCP network listening port (default 30303)
       --pprof                    run pprof server
       --pprof-port uint          port pprof runs on (default 6060)
   -p, --project-id string        GCP project ID
-<<<<<<< HEAD
       --prom                     run Prometheus server (default true)
       --prom-port uint           port Prometheus runs on (default 2112)
-      --quick-start              whether to load the nodes.json as static nodes to quickly start the network.
-                                 This produces faster development cycles but can prevent the sensor from being to
-                                 connect to new peers if the nodes.json file is large
-      --rpc string               RPC endpoint used to fetch the latest block (default "https://polygon-rpc.com")
+      --rpc string               RPC endpoint used to fetch latest block (default "https://polygon-rpc.com")
+      --rpc-port uint            port for JSON-RPC server to receive transactions (default 8545)
   -s, --sensor-id string         sensor ID when writing block/tx events
+      --static-nodes string      static nodes file
       --trusted-nodes string     trusted nodes file
       --ttl duration             time to live (default 336h0m0s)
-      --write-block-events       write block events to the database (default true)
-  -B, --write-blocks             write blocks to the database (default true)
-      --write-peers              write peers to the database (default true)
-      --write-tx-events          write transaction events to the database (can significantly increase CPU and memory usage) (default true)
-  -t, --write-txs                write transactions to the database (can significantly increase CPU and memory usage) (default true)
-=======
-      --prom                     Whether to run Prometheus (default true)
-      --prom-port uint           Port Prometheus runs on (default 2112)
-      --rpc string               RPC endpoint used to fetch the latest block (default "https://polygon-rpc.com")
-      --rpc-port uint            Port for JSON-RPC server to receive transactions (default 8545)
-  -s, --sensor-id string         Sensor ID when writing block/tx events
-      --static-nodes string      Static nodes file
-      --trusted-nodes string     Trusted nodes file
-      --ttl duration             Time to live (default 336h0m0s)
-      --write-block-events       Whether to write block events to the database (default true)
-  -B, --write-blocks             Whether to write blocks to the database (default true)
-      --write-peers              Whether to write peers to the database (default true)
-      --write-tx-events          Whether to write transaction events to the database. This option could
-                                 significantly increase CPU and memory usage. (default true)
-  -t, --write-txs                Whether to write transactions to the database. This option could significantly
-                                 increase CPU and memory usage. (default true)
->>>>>>> cc977a70
+      --write-block-events       write block events to database (default true)
+  -B, --write-blocks             write blocks to database (default true)
+      --write-peers              write peers to database (default true)
+      --write-tx-events          write transaction events to database. This option can significantly increase CPU and memory usage (default true)
+  -t, --write-txs                write transactions to database. This option can significantly increase CPU and memory usage (default true)
 ```
 
 The command also inherits flags from parent commands.
