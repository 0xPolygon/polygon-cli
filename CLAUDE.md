# CLAUDE.md

This file provides guidance to Claude Code (claude.ai/code) when working with code in this repository.

## Project Overview

polygon-cli is a Swiss Army knife of blockchain tools for building, testing, and running blockchain applications. It's a collection of utilities primarily focused on Polygon/Ethereum ecosystems.

## Architecture Overview

The project follows a command-based architecture using Cobra framework:

- **Main Entry**: `main.go` simply calls `cmd.Execute()`
- **Command Structure**: Each command is organized in its own package under `cmd/` (e.g., `cmd/loadtest/`, `cmd/monitor/`)
- **Bindings**: Go bindings for smart contracts are in `bindings/` (generated from Solidity contracts in `contracts/`)
- **Utilities**: Common utilities are in `util/` package

Key architectural patterns:
- Commands are self-contained with their own usage documentation (`.md` files)
- Heavy use of code generation for documentation, protobuf, contract bindings, and RPC types
- Docker-based generation workflows to ensure consistency

## Common Development Commands

### Building and Installation
```bash
# Build the binary
make build

# Install to ~/go/bin/
make install

# Cross-compile for different platforms
make cross        # With CGO
make simplecross  # Without CGO
```

### Testing
```bash
# Run all tests with coverage
make test

# Run specific test
go test -v ./cmd/loadtest/...

# Run load test against local node
make geth          # Start local geth node
make geth-loadtest # Fund account and run load test
```

### Code Quality
```bash
# Run all linters (includes tidy, vet, golangci-lint)
make lint

# Individual linter commands
make tidy          # Clean up go.mod
make fmt           # Format code
make vet           # Run go vet and shadow
make golangci-lint # Run golangci-lint
```

### Code Generation
```bash
# Generate everything (docs, proto, bindings, etc.)
make gen

# Individual generation commands
make gen-doc              # Generate CLI documentation
make gen-proto            # Generate protobuf stubs
make gen-go-bindings      # Generate contract bindings
make gen-load-test-modes  # Generate loadtest mode strings
make gen-json-rpc-types   # Generate JSON RPC types
```

### Contract Development
```bash
# Work with smart contracts
cd contracts/
make build            # Build contracts with Foundry
make gen-go-bindings  # Generate Go bindings
```

## Adding New Features

When adding a new command:
1. Create a new package under `cmd/your-command/`
2. Add the command to `cmd/root.go` in the `NewPolycliCommand()` function
3. Create a usage documentation file (e.g., `yourCommandUsage.md`)
4. Run `make gen-doc` to update the main documentation
5. If adding a new loadtest mode, run `make gen-load-test-modes` after using stringer

## CI/CD Considerations

The CI pipeline (`/.github/workflows/ci.yml`) runs:
- Linting (golangci-lint, shadow)
- Tests
- Generation checks (ensures all generated files are up-to-date)
- Load tests against both geth and anvil

Always run `make gen` before committing if you've changed anything that affects code generation.

## Key Dependencies

- Go 1.24+ required
- Foundry (for smart contract compilation)
- Docker (for generation tasks)
- Additional tools: jq, bc, protoc (for development)

## Environment Configuration

The tool supports configuration via:
- CLI flags (highest priority)
- Environment variables
- Config file (`~/.polygon-cli.yaml`)
- Viper is used for configuration management

## Logging

- Use zerolog for structured, performant logging throughout the project

## Development Guidelines
- Use conventional commit messages

## Development Memories
- Use `make build` to build polycli

## Code Style

### Cobra Flags
- Flag names: lowercase with hyphens (kebab-case), e.g., `--output-file`
- Usage strings: lowercase, no ending punctuation, e.g., `"path to output file"`
- Remove unnecessary leading articles and filler words (e.g., "the", "a", "an") from usage strings
- Use `PersistentFlags()` only when flags need to be inherited by subcommands; otherwise use `Flags()`
- When defining multiple flags, use `f := cmd.Flags()` to avoid repetition
- Prefer `Var()` flag methods (e.g., `StringVar`, `IntVar`, `BoolVar`) over non-Var methods (e.g., `String`, `Int`, `Bool`) to bind directly to variables:
  ```go
  f := cmd.Flags()
  f.StringVar(&myVar, "name", "", "description")
  f.IntVar(&count, "count", 0, "description")
  ```
- Flag variables should be non-pointer types unless there's a specific need for pointers (e.g., distinguishing unset from zero value):
  ```go
  var myVar string  // preferred
  var count int     // preferred
  f.StringVar(&myVar, "name", "", "description")
  f.IntVar(&count, "count", 0, "description")
  ```

<<<<<<< HEAD
### Cobra Command Arguments
- Prefer to use Cobra built-in validators (`cobra.NoArgs`, `cobra.ExactArgs(n)`, `cobra.MinimumNArgs(n)`, `cobra.MaximumNArgs(n)`, `cobra.ArbitraryArgs`) instead of custom `Args: func(cmd *cobra.Command, args []string) error` functions, and move argument parsing/validation logic to `PreRunE` hook
=======
### Cobra Commands
- Command `Short` descriptions: sentence case with ending period, e.g., `"Generate a node list to seed a node."`
- Command `Long` descriptions: consider using embedded usage.md file via `//go:embed usage.md` pattern; when using inline strings, use sentence case with ending period for complete sentences
- Command `Short` should be brief (~50 characters or less), appears in help menus and command lists
- Command `Long` provides detailed explanation, can be empty if `Short` is sufficient
>>>>>>> 976e5563
<|MERGE_RESOLUTION|>--- conflicted
+++ resolved
@@ -147,13 +147,10 @@
   f.IntVar(&count, "count", 0, "description")
   ```
 
-<<<<<<< HEAD
 ### Cobra Command Arguments
 - Prefer to use Cobra built-in validators (`cobra.NoArgs`, `cobra.ExactArgs(n)`, `cobra.MinimumNArgs(n)`, `cobra.MaximumNArgs(n)`, `cobra.ArbitraryArgs`) instead of custom `Args: func(cmd *cobra.Command, args []string) error` functions, and move argument parsing/validation logic to `PreRunE` hook
-=======
 ### Cobra Commands
 - Command `Short` descriptions: sentence case with ending period, e.g., `"Generate a node list to seed a node."`
 - Command `Long` descriptions: consider using embedded usage.md file via `//go:embed usage.md` pattern; when using inline strings, use sentence case with ending period for complete sentences
 - Command `Short` should be brief (~50 characters or less), appears in help menus and command lists
-- Command `Long` provides detailed explanation, can be empty if `Short` is sufficient
->>>>>>> 976e5563
+- Command `Long` provides detailed explanation, can be empty if `Short` is sufficient