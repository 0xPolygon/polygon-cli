--- conflicted
+++ resolved
@@ -19,11 +19,7 @@
 RUN curl -L https://foundry.paradigm.xyz | bash
 RUN . ~/.bashrc
 ENV PATH="/root/.foundry/bin:${PATH}"
-<<<<<<< HEAD
-RUN ~/.foundry/bin/foundryup --install 1.3.2
-=======
 RUN ~/.foundry/bin/foundryup --install ${FOUNDRY_VERSION}
->>>>>>> 96a861c6
 RUN ~/.foundry/bin/forge --version
 
 ## Install jq
