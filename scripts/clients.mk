##@ Clients
PORT?=8545
LOADTEST_ACCOUNT=0x85da99c8a7c2c95964c8efd687e95e632fc533d6
LOADTEST_FUNDING_AMOUNT_ETH=100000
eth_coinbase := $(shell curl -s -H 'Content-Type: application/json' -d '{"jsonrpc": "2.0", "id": 2, "method": "eth_coinbase", "params": []}' http://127.0.0.1:${PORT} | jq -r ".result")
hex_funding_amount := $(shell echo "obase=16; ${LOADTEST_FUNDING_AMOUNT_ETH}*10^18" | bc)

.PHONY: geth
geth: ## Start a local geth node.
	geth \
		--dev \
		--dev.period 2 \
		--http \
		--http.addr localhost \
		--http.port $(PORT) \
		--http.api admin,debug,web3,eth,txpool,personal,miner,net \
		--verbosity 5 \
		--rpc.gascap 50000000 \
		--rpc.txfeecap 0 \
		--miner.gaslimit 10 \
		--miner.gasprice 1 \
		--gpo.blocks 1 \
		--gpo.percentile 1 \
		--gpo.maxprice 10 \
		--gpo.ignoreprice 2 \
		--dev.gaslimit 100000000000

.PHONY: fund
fund: ## Fund the loadtest account with 100k ETH.
	curl \
		-H "Content-Type: application/json" \
		-d '{"jsonrpc":"2.0", "method":"eth_sendTransaction", "params":[{"from": "${eth_coinbase}","to": "${LOADTEST_ACCOUNT}","value": "0x${hex_funding_amount}"}], "id":1}' \
		http://127.0.0.1:${PORT}

.PHONY: geth-loadtest
geth-loadtest: build fund ## Run loadtest against an EVM/Geth chain.
	sleep 5
<<<<<<< HEAD
	$(BUILD_DIR)/$(BIN_NAME) loadtest --verbosity 700 --chain-id 1337 --concurrency 1 --requests 1000 --rate-limit 100 --mode r --legacy --rpc-url http://127.0.0.1:$(PORT)
=======
	$(BUILD_DIR)/$(BIN_NAME) loadtest \
		--verbosity 700 \
		--chain-id 1337 \
		--concurrency 1 \
		--requests 1000 \
		--rate-limit 100 \
		--mode r \
		--legacy \
		http://127.0.0.1:$(PORT)
>>>>>>> 8a40b248
<|MERGE_RESOLUTION|>--- conflicted
+++ resolved
@@ -35,16 +35,12 @@
 .PHONY: geth-loadtest
 geth-loadtest: build fund ## Run loadtest against an EVM/Geth chain.
 	sleep 5
-<<<<<<< HEAD
-	$(BUILD_DIR)/$(BIN_NAME) loadtest --verbosity 700 --chain-id 1337 --concurrency 1 --requests 1000 --rate-limit 100 --mode r --legacy --rpc-url http://127.0.0.1:$(PORT)
-=======
 	$(BUILD_DIR)/$(BIN_NAME) loadtest \
 		--verbosity 700 \
+		--rpc-url http://127.0.0.1:$(PORT) \
 		--chain-id 1337 \
+		--mode random \
 		--concurrency 1 \
 		--requests 1000 \
 		--rate-limit 100 \
-		--mode r \
-		--legacy \
-		http://127.0.0.1:$(PORT)
->>>>>>> 8a40b248
+		--legacy