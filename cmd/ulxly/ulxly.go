package ulxly

import (
	"bufio"
	"bytes"
	"context"
	"crypto/ecdsa"
	_ "embed"
	"encoding/binary"
	"encoding/json"
	"errors"
	"fmt"
	"io"
	"math/big"
	"net/http"
	"os"
	"strconv"
	"strings"
	"sync"
	"time"

	"github.com/ethereum/go-ethereum"

	"github.com/ethereum/go-ethereum/accounts/abi/bind"
	"github.com/ethereum/go-ethereum/common"
	"github.com/ethereum/go-ethereum/common/hexutil"
	"github.com/ethereum/go-ethereum/core/types"
	"github.com/ethereum/go-ethereum/crypto"
	ethclient "github.com/ethereum/go-ethereum/ethclient"
	ethrpc "github.com/ethereum/go-ethereum/rpc"

	"github.com/0xPolygon/polygon-cli/bindings/ulxly"
	"github.com/0xPolygon/polygon-cli/bindings/ulxly/polygonrollupmanager"
	"github.com/0xPolygon/polygon-cli/cmd/flag_loader"
	"github.com/rs/zerolog/log"
	"github.com/spf13/cobra"
)

const (
	// TreeDepth of 32 is pulled directly from the
	// _DEPOSIT_CONTRACT_TREE_DEPTH from the smart contract. We
	// could make this a variable as well
	// https://github.com/0xPolygonHermez/zkevm-contracts/blob/54f58c8b64806429bc4d5c52248f29cf80ba401c/contracts/v2/lib/DepositContractBase.sol#L15
	TreeDepth = 32
)

var (
	ErrNotReadyForClaim        = errors.New("the claim transaction is not yet ready to be claimed, try again in a few blocks")
	ErrDepositAlreadyClaimed   = errors.New("the claim transaction has already been claimed")
	ErrUnableToRetrieveDeposit = errors.New("the bridge deposit was not found")
)

type IMT struct {
	Branches   map[uint32][]common.Hash
	Leaves     map[uint32]common.Hash
	Roots      []common.Hash
	ZeroHashes []common.Hash
	Proofs     map[uint32]Proof
}

type Proof struct {
	Siblings     [TreeDepth]common.Hash
	Root         common.Hash
	DepositCount uint32
	LeafHash     common.Hash
}
type RollupsProof struct {
	Siblings [TreeDepth]common.Hash
	Root     common.Hash
	RollupID uint32
	LeafHash common.Hash
}

type BridgeProof struct {
	Proof struct {
		MerkleProof       []string `json:"merkle_proof"`
		RollupMerkleProof []string `json:"rollup_merkle_proof"`
		MainExitRoot      string   `json:"main_exit_root"`
		RollupExitRoot    string   `json:"rollup_exit_root"`
	} `json:"proof"`
}
type BridgeDeposit struct {
	LeafType      uint8  `json:"leaf_type"`
	OrigNet       uint32 `json:"orig_net"`
	OrigAddr      string `json:"orig_addr"`
	Amount        string `json:"amount"`
	DestNet       uint32 `json:"dest_net"`
	DestAddr      string `json:"dest_addr"`
	BlockNum      string `json:"block_num"`
	DepositCnt    uint32 `json:"deposit_cnt"`
	NetworkID     uint32 `json:"network_id"`
	TxHash        string `json:"tx_hash"`
	ClaimTxHash   string `json:"claim_tx_hash"`
	Metadata      string `json:"metadata"`
	ReadyForClaim bool   `json:"ready_for_claim"`
	GlobalIndex   string `json:"global_index"`
}

type DepositID struct {
	DepositCnt uint32 `json:"deposit_cnt"`
	NetworkID  uint32 `json:"network_id"`
}

type BridgeDepositResponse struct {
	Deposit BridgeDeposit `json:"deposit"`
	Code    *int          `json:"code"`
	Message *string       `json:"message"`
}

func readDeposit(cmd *cobra.Command) error {
	bridgeAddress := getDepositOptions.BridgeAddress
	rpcUrl := getDepositsAndVerifyBatchesSharedOptions.URL
	toBlock := getDepositsAndVerifyBatchesSharedOptions.ToBlock
	fromBlock := getDepositsAndVerifyBatchesSharedOptions.FromBlock
	filter := getDepositsAndVerifyBatchesSharedOptions.FilterSize

	// Dial the Ethereum RPC server.
	rpc, err := ethrpc.DialContext(cmd.Context(), rpcUrl)
	if err != nil {
		log.Error().Err(err).Msg("Unable to Dial RPC")
		return err
	}
	defer rpc.Close()
	ec := ethclient.NewClient(rpc)

	bridgeV2, err := ulxly.NewUlxly(common.HexToAddress(bridgeAddress), ec)
	if err != nil {
		return err
	}
	currentBlock := fromBlock
	for currentBlock < toBlock {
		endBlock := currentBlock + filter
		if endBlock > toBlock {
			endBlock = toBlock
		}

		opts := bind.FilterOpts{
			Start:   currentBlock,
			End:     &endBlock,
			Context: cmd.Context(),
		}
		evtV2Iterator, err := bridgeV2.FilterBridgeEvent(&opts)
		if err != nil {
			return err
		}

		for evtV2Iterator.Next() {
			evt := evtV2Iterator.Event
			log.Info().Uint32("deposit", evt.DepositCount).Uint64("block-number", evt.Raw.BlockNumber).Msg("Found ulxly Deposit")
			var jBytes []byte
			jBytes, err = json.Marshal(evt)
			if err != nil {
				return err
			}
			fmt.Println(string(jBytes))
		}
		err = evtV2Iterator.Close()
		if err != nil {
			log.Error().Err(err).Msg("error closing event iterator")
		}
		currentBlock = endBlock
	}

	return nil
}

func readVerifyBatches(cmd *cobra.Command) error {
	rollupManagerAddress := getVerifyBatchesOptions.RollupManagerAddress
	rpcUrl := getDepositsAndVerifyBatchesSharedOptions.URL
	toBlock := getDepositsAndVerifyBatchesSharedOptions.ToBlock
	fromBlock := getDepositsAndVerifyBatchesSharedOptions.FromBlock
	filter := getDepositsAndVerifyBatchesSharedOptions.FilterSize

	// Dial the Ethereum RPC server.
	rpc, err := ethrpc.DialContext(cmd.Context(), rpcUrl)
	if err != nil {
		log.Error().Err(err).Msg("Unable to Dial RPC")
		return err
	}
	defer rpc.Close()
	client := ethclient.NewClient(rpc)
	rm := common.HexToAddress(rollupManagerAddress)
	rollupManager, err := polygonrollupmanager.NewPolygonrollupmanager(rm, client)
	if err != nil {
		return err
	}
	verifyBatchesTrustedAggregatorSignatureHash := crypto.Keccak256Hash([]byte("VerifyBatchesTrustedAggregator(uint32,uint64,bytes32,bytes32,address)"))

	currentBlock := fromBlock
	for currentBlock < toBlock {
		endBlock := currentBlock + filter
		if endBlock > toBlock {
			endBlock = toBlock
		}
		// Filter 0xd1ec3a1216f08b6eff72e169ceb548b782db18a6614852618d86bb19f3f9b0d3
		query := ethereum.FilterQuery{
			FromBlock: new(big.Int).SetUint64(currentBlock),
			ToBlock:   new(big.Int).SetUint64(endBlock),
			Addresses: []common.Address{rm},
			Topics:    [][]common.Hash{{verifyBatchesTrustedAggregatorSignatureHash}},
		}
		logs, err := client.FilterLogs(cmd.Context(), query)
		if err != nil {
			return err
		}

		for _, vLog := range logs {
			vb, err := rollupManager.ParseVerifyBatchesTrustedAggregator(vLog)
			if err != nil {
				return err
			}
			log.Info().Uint32("RollupID", vb.RollupID).Uint64("block-number", vb.Raw.BlockNumber).Msg("Found rollupmanager VerifyBatchesTrustedAggregator event")
			var jBytes []byte
			jBytes, err = json.Marshal(vb)
			if err != nil {
				return err
			}
			fmt.Println(string(jBytes))
		}
		currentBlock = endBlock
	}

	return nil
}

func proof(args []string) error {
	depositNumber := proofOptions.DepositCount
	rawDepositData, err := getInputData(args)
	if err != nil {
		return err
	}
	return readDeposits(rawDepositData, uint32(depositNumber))
}

func rollupsExitRootProof(args []string) error {
	rollupID := rollupsProofOptions.RollupID
	completeMT := rollupsProofOptions.CompleteMerkleTree
	rawLeavesData, err := getInputData(args)
	if err != nil {
		return err
	}
	return readRollupsExitRootLeaves(rawLeavesData, rollupID, completeMT)
}

func emptyProof() error {
	p := new(Proof)

	e := generateEmptyHashes(TreeDepth)
	copy(p.Siblings[:], e)
	fmt.Println(String(p))
	return nil
}

func zeroProof() error {
	p := new(Proof)

	e := generateZeroHashes(TreeDepth)
	copy(p.Siblings[:], e)
	fmt.Println(String(p))
	return nil
}

type JsonError struct {
	Code    int         `json:"code"`
	Message string      `json:"message"`
	Data    interface{} `json:"data"`
}

func logAndReturnJsonError(cmd *cobra.Command, client *ethclient.Client, tx *types.Transaction, opts *bind.TransactOpts, err error) error {

	var callErr error
	if tx != nil {
		// in case the error came down to gas estimation, we can sometimes get more information by doing a call
		_, callErr = client.CallContract(cmd.Context(), ethereum.CallMsg{
			From:          opts.From,
			To:            tx.To(),
			Gas:           tx.Gas(),
			GasPrice:      tx.GasPrice(),
			GasFeeCap:     tx.GasFeeCap(),
			GasTipCap:     tx.GasTipCap(),
			Value:         tx.Value(),
			Data:          tx.Data(),
			AccessList:    tx.AccessList(),
			BlobGasFeeCap: tx.BlobGasFeeCap(),
			BlobHashes:    tx.BlobHashes(),
		}, nil)

		if *inputUlxlyArgs.dryRun {
			castCmd := "cast call"
			castCmd += fmt.Sprintf(" --rpc-url %s", *inputUlxlyArgs.rpcURL)
			castCmd += fmt.Sprintf(" --from %s", opts.From.String())
			castCmd += fmt.Sprintf(" --gas-limit %d", tx.Gas())
			if tx.Type() == types.LegacyTxType {
				castCmd += fmt.Sprintf(" --gas-price %s", tx.GasPrice().String())
			} else {
				castCmd += fmt.Sprintf(" --gas-price %s", tx.GasFeeCap().String())
				castCmd += fmt.Sprintf(" --priority-gas-price %s", tx.GasTipCap().String())
			}
			castCmd += fmt.Sprintf(" --value %s", tx.Value().String())
			castCmd += fmt.Sprintf(" %s", tx.To().String())
			castCmd += fmt.Sprintf(" %s", common.Bytes2Hex(tx.Data()))
			log.Info().Str("cmd", castCmd).Msg("use this command to replicate the call")
		}
	}

	if err == nil {
		return nil
	}

	var jsonError JsonError
	jsonErrorBytes, jsErr := json.Marshal(err)
	if jsErr != nil {
		log.Error().Err(err).Msg("Unable to interact with the bridge contract")
		return err
	}

	jsErr = json.Unmarshal(jsonErrorBytes, &jsonError)
	if jsErr != nil {
		log.Error().Err(err).Msg("Unable to interact with the bridge contract")
		return err
	}

	errLog := log.Error().
		Err(err).
		Str("message", jsonError.Message).
		Int("code", jsonError.Code).
		Interface("data", jsonError.Data)

	if callErr != nil {
		errLog = errLog.Err(callErr)
	}

	if errCode, isValid := jsonError.Data.(string); isValid && errCode == "0x646cf558" {
		// I don't want to bother with the additional error logging for previously claimed deposits
		return err
	}

	errLog.Msg("Unable to interact with bridge contract")

	return err
}

func bridgeAsset(cmd *cobra.Command) error {
	bridgeAddress := *inputUlxlyArgs.bridgeAddress
	privateKey := *inputUlxlyArgs.privateKey
	gasLimit := *inputUlxlyArgs.gasLimit
	destinationAddress := *inputUlxlyArgs.destAddress
	chainID := *inputUlxlyArgs.chainID
	amount := *inputUlxlyArgs.value
	tokenAddr := *inputUlxlyArgs.tokenAddress
	callDataString := *inputUlxlyArgs.callData
	destinationNetwork := *inputUlxlyArgs.destNetwork
	isForced := *inputUlxlyArgs.forceUpdate
	timeoutTxnReceipt := *inputUlxlyArgs.timeout
	RPCURL := *inputUlxlyArgs.rpcURL

	// Dial the Ethereum RPC server.
	client, err := ethclient.DialContext(cmd.Context(), RPCURL)
	if err != nil {
		log.Error().Err(err).Msg("Unable to Dial RPC")
		return err
	}
	defer client.Close()
	// Initialize and assign variables required to send transaction payload
	bridgeV2, toAddress, auth, err := generateTransactionPayload(cmd.Context(), client, bridgeAddress, privateKey, gasLimit, destinationAddress, chainID)
	if err != nil {
		log.Error().Err(err).Msg("error generating transaction payload")
		return err
	}

	value, _ := big.NewInt(0).SetString(amount, 0)
	tokenAddress := common.HexToAddress(tokenAddr)
	callData := common.Hex2Bytes(strings.TrimPrefix(callDataString, "0x"))

	if tokenAddress == common.HexToAddress("0x0000000000000000000000000000000000000000") {
		auth.Value = value
	}

	bridgeTxn, err := bridgeV2.BridgeAsset(auth, destinationNetwork, toAddress, value, tokenAddress, isForced, callData)
	if err = logAndReturnJsonError(cmd, client, bridgeTxn, auth, err); err != nil {
		return err
	}
	log.Info().Msg("bridgeTxn: " + bridgeTxn.Hash().String())
	return WaitMineTransaction(cmd.Context(), client, bridgeTxn, timeoutTxnReceipt)
}

func bridgeMessage(cmd *cobra.Command) error {
	bridgeAddress := *inputUlxlyArgs.bridgeAddress
	privateKey := *inputUlxlyArgs.privateKey
	gasLimit := *inputUlxlyArgs.gasLimit
	destinationAddress := *inputUlxlyArgs.destAddress
	chainID := *inputUlxlyArgs.chainID
	amount := *inputUlxlyArgs.value
	tokenAddr := *inputUlxlyArgs.tokenAddress
	callDataString := *inputUlxlyArgs.callData
	destinationNetwork := *inputUlxlyArgs.destNetwork
	isForced := *inputUlxlyArgs.forceUpdate
	timeoutTxnReceipt := *inputUlxlyArgs.timeout
	RPCURL := *inputUlxlyArgs.rpcURL

	// Dial the Ethereum RPC server.
	client, err := ethclient.DialContext(cmd.Context(), RPCURL)
	if err != nil {
		log.Error().Err(err).Msg("Unable to Dial RPC")
		return err
	}
	defer client.Close()
	// Initialize and assign variables required to send transaction payload
	bridgeV2, toAddress, auth, err := generateTransactionPayload(cmd.Context(), client, bridgeAddress, privateKey, gasLimit, destinationAddress, chainID)
	if err != nil {
		log.Error().Err(err).Msg("error generating transaction payload")
		return err
	}

	value, _ := big.NewInt(0).SetString(amount, 0)
	tokenAddress := common.HexToAddress(tokenAddr)
	callData := common.Hex2Bytes(strings.TrimPrefix(callDataString, "0x"))

	if tokenAddress == common.HexToAddress("0x0000000000000000000000000000000000000000") {
		auth.Value = value
	}

	bridgeTxn, err := bridgeV2.BridgeMessage(auth, destinationNetwork, toAddress, isForced, callData)
	if err = logAndReturnJsonError(cmd, client, bridgeTxn, auth, err); err != nil {
		return err
	}
	log.Info().Msg("bridgeTxn: " + bridgeTxn.Hash().String())
	return WaitMineTransaction(cmd.Context(), client, bridgeTxn, timeoutTxnReceipt)
}

func bridgeWETHMessage(cmd *cobra.Command) error {
	bridgeAddress := *inputUlxlyArgs.bridgeAddress
	privateKey := *inputUlxlyArgs.privateKey
	gasLimit := *inputUlxlyArgs.gasLimit
	destinationAddress := *inputUlxlyArgs.destAddress
	chainID := *inputUlxlyArgs.chainID
	amount := *inputUlxlyArgs.value
	callDataString := *inputUlxlyArgs.callData
	destinationNetwork := *inputUlxlyArgs.destNetwork
	isForced := *inputUlxlyArgs.forceUpdate
	timeoutTxnReceipt := *inputUlxlyArgs.timeout
	RPCURL := *inputUlxlyArgs.rpcURL

	// Dial the Ethereum RPC server.
	client, err := ethclient.DialContext(cmd.Context(), RPCURL)
	if err != nil {
		log.Error().Err(err).Msg("Unable to Dial RPC")
		return err
	}
	defer client.Close()
	// Initialize and assign variables required to send transaction payload
	bridgeV2, toAddress, auth, err := generateTransactionPayload(cmd.Context(), client, bridgeAddress, privateKey, gasLimit, destinationAddress, chainID)
	if err != nil {
		log.Error().Err(err).Msg("error generating transaction payload")
		return err
	}
	// Check if WETH is allowed
	wethAddress, err := bridgeV2.WETHToken(&bind.CallOpts{Pending: false})
	if err != nil {
		log.Error().Err(err).Msg("error getting WETH address from the bridge smc")
		return err
	}
	if wethAddress == (common.Address{}) {
		return fmt.Errorf("bridge WETH not allowed. Native ETH token configured in this network. This tx will fail")
	}

	value, _ := big.NewInt(0).SetString(amount, 0)
	callData := common.Hex2Bytes(strings.TrimPrefix(callDataString, "0x"))

	bridgeTxn, err := bridgeV2.BridgeMessageWETH(auth, destinationNetwork, toAddress, value, isForced, callData)
	if err = logAndReturnJsonError(cmd, client, bridgeTxn, auth, err); err != nil {
		return err
	}
	log.Info().Msg("bridgeTxn: " + bridgeTxn.Hash().String())
	return WaitMineTransaction(cmd.Context(), client, bridgeTxn, timeoutTxnReceipt)
}

func claimAsset(cmd *cobra.Command) error {
	bridgeAddress := *inputUlxlyArgs.bridgeAddress
	privateKey := *inputUlxlyArgs.privateKey
	gasLimit := *inputUlxlyArgs.gasLimit
	destinationAddress := *inputUlxlyArgs.destAddress
	chainID := *inputUlxlyArgs.chainID
	timeoutTxnReceipt := *inputUlxlyArgs.timeout
	RPCURL := *inputUlxlyArgs.rpcURL
	depositCount := *inputUlxlyArgs.depositCount
	depositNetwork := *inputUlxlyArgs.depositNetwork
	bridgeServiceUrl := *inputUlxlyArgs.bridgeServiceURL
	globalIndexOverride := *inputUlxlyArgs.globalIndex
	wait := *inputUlxlyArgs.wait

	// Dial Ethereum client
	client, err := ethclient.DialContext(cmd.Context(), RPCURL)
	if err != nil {
		log.Error().Err(err).Msg("Unable to Dial RPC")
		return err
	}
	defer client.Close()
	// Initialize and assign variables required to send transaction payload
	bridgeV2, toAddress, auth, err := generateTransactionPayload(cmd.Context(), client, bridgeAddress, privateKey, gasLimit, destinationAddress, chainID)
	if err != nil {
		log.Error().Err(err).Msg("error generating transaction payload")
		return err
	}

	globalIndex, amount, originAddress, metadata, leafType, claimDestNetwork, claimOriginalNetwork, err := getDepositWhenReadyForClaim(bridgeServiceUrl, depositNetwork, depositCount, wait)
	if err != nil {
		log.Error().Err(err)
		return err
	}

	if leafType != 0 {
		log.Warn().Msg("Deposit leafType is not asset")
	}

	if globalIndexOverride != "" {
		globalIndex.SetString(globalIndexOverride, 10)
	}

	// Call the bridge service RPC URL to get the merkle proofs and exit roots and parses them to the correct formats.
	bridgeServiceProofEndpoint := fmt.Sprintf("%s/merkle-proof?deposit_cnt=%d&net_id=%d", bridgeServiceUrl, depositCount, depositNetwork)
	merkleProofArray, rollupMerkleProofArray, mainExitRoot, rollupExitRoot := getMerkleProofsExitRoots(bridgeServiceProofEndpoint)

	claimTxn, err := bridgeV2.ClaimAsset(auth, merkleProofArray, rollupMerkleProofArray, globalIndex, [32]byte(mainExitRoot), [32]byte(rollupExitRoot), claimOriginalNetwork, originAddress, claimDestNetwork, toAddress, amount, metadata)
	if err = logAndReturnJsonError(cmd, client, claimTxn, auth, err); err != nil {
		return err
	}
	log.Info().Msg("claimTxn: " + claimTxn.Hash().String())
	return WaitMineTransaction(cmd.Context(), client, claimTxn, timeoutTxnReceipt)
}

func claimMessage(cmd *cobra.Command) error {
	bridgeAddress := *inputUlxlyArgs.bridgeAddress
	privateKey := *inputUlxlyArgs.privateKey
	gasLimit := *inputUlxlyArgs.gasLimit
	destinationAddress := *inputUlxlyArgs.destAddress
	chainID := *inputUlxlyArgs.chainID
	timeoutTxnReceipt := *inputUlxlyArgs.timeout
	RPCURL := *inputUlxlyArgs.rpcURL
	depositCount := *inputUlxlyArgs.depositCount
	depositNetwork := *inputUlxlyArgs.depositNetwork
	bridgeServiceUrl := *inputUlxlyArgs.bridgeServiceURL
	globalIndexOverride := *inputUlxlyArgs.globalIndex
	wait := *inputUlxlyArgs.wait

	// Dial Ethereum client
	client, err := ethclient.DialContext(cmd.Context(), RPCURL)
	if err != nil {
		log.Error().Err(err).Msg("Unable to Dial RPC")
		return err
	}
	defer client.Close()
	// Initialize and assign variables required to send transaction payload
	bridgeV2, toAddress, auth, err := generateTransactionPayload(cmd.Context(), client, bridgeAddress, privateKey, gasLimit, destinationAddress, chainID)
	if err != nil {
		log.Error().Err(err).Msg("error generating transaction payload")
		return err
	}

	globalIndex, amount, originAddress, metadata, leafType, claimDestNetwork, claimOriginalNetwork, err := getDepositWhenReadyForClaim(bridgeServiceUrl, depositNetwork, depositCount, wait)
	if err != nil {
		log.Error().Err(err)
		return err
	}

	if leafType != 1 {
		log.Warn().Msg("Deposit leafType is not message")
	}
	if globalIndexOverride != "" {
		globalIndex.SetString(globalIndexOverride, 10)
	}

	// Call the bridge service RPC URL to get the merkle proofs and exit roots and parses them to the correct formats.
	bridgeServiceProofEndpoint := fmt.Sprintf("%s/merkle-proof?deposit_cnt=%d&net_id=%d", bridgeServiceUrl, depositCount, depositNetwork)
	merkleProofArray, rollupMerkleProofArray, mainExitRoot, rollupExitRoot := getMerkleProofsExitRoots(bridgeServiceProofEndpoint)

	claimTxn, err := bridgeV2.ClaimMessage(auth, merkleProofArray, rollupMerkleProofArray, globalIndex, [32]byte(mainExitRoot), [32]byte(rollupExitRoot), claimOriginalNetwork, originAddress, claimDestNetwork, toAddress, amount, metadata)
	if err = logAndReturnJsonError(cmd, client, claimTxn, auth, err); err != nil {
		return err
	}
	log.Info().Msg("claimTxn: " + claimTxn.Hash().String())
	return WaitMineTransaction(cmd.Context(), client, claimTxn, timeoutTxnReceipt)
}

func getDepositWhenReadyForClaim(bridgeServiceUrl string, depositNetwork uint64, depositCount uint64, wait time.Duration) (*big.Int, *big.Int, common.Address, []byte, uint8, uint32, uint32, error) {
	var globalIndex, amount *big.Int
	var originAddress common.Address
	var metadata []byte
	var leafType uint8
	var claimDestNetwork, claimOriginalNetwork uint32
	var err error

	waiter := time.After(wait)

out:
	for {
		// Call the bridge service RPC URL to get the deposits data and parses them to the correct formats.
		bridgeServiceDepositsEndpoint := fmt.Sprintf("%s/bridge?net_id=%d&deposit_cnt=%d", bridgeServiceUrl, depositNetwork, depositCount)
		globalIndex, originAddress, amount, metadata, leafType, claimDestNetwork, claimOriginalNetwork, err = getDeposit(bridgeServiceDepositsEndpoint)
		if err == nil {
			log.Info().Msg("The deposit is ready to be claimed")
			break out
		}

		select {
		case <-waiter:
			if wait != 0 {
				err = fmt.Errorf("the deposit seems to be stuck after %s", wait.String())
			}
			break out
		default:
			if errors.Is(err, ErrNotReadyForClaim) || errors.Is(err, ErrUnableToRetrieveDeposit) {
				log.Info().Msg("retrying...")
				time.Sleep(10 * time.Second)
				continue
			}
			break out
		}
	}
	return globalIndex, amount, originAddress, metadata, leafType, claimDestNetwork, claimOriginalNetwork, err
}

func getBridgeServiceURLs() (map[uint32]string, error) {
	bridgeServiceUrls := *inputUlxlyArgs.bridgeServiceURLs
	urlMap := make(map[uint32]string)
	for _, mapping := range bridgeServiceUrls {
		pieces := strings.Split(mapping, "=")
		if len(pieces) != 2 {
			return nil, fmt.Errorf("bridge service url mapping should contain a networkid and url separated by an equal sign. Got: %s", mapping)
		}
		networkId, err := strconv.ParseInt(pieces[0], 10, 32)
		if err != nil {
			return nil, err
		}
		urlMap[uint32(networkId)] = pieces[1]
	}
	return urlMap, nil
}

func claimEverything(cmd *cobra.Command) error {
	privateKey := *inputUlxlyArgs.privateKey
	gasLimit := *inputUlxlyArgs.gasLimit
	chainID := *inputUlxlyArgs.chainID
	timeoutTxnReceipt := *inputUlxlyArgs.timeout
	bridgeAddress := *inputUlxlyArgs.bridgeAddress
	destinationAddress := *inputUlxlyArgs.destAddress
	RPCURL := *inputUlxlyArgs.rpcURL
	limit := *inputUlxlyArgs.bridgeLimit
	offset := *inputUlxlyArgs.bridgeOffset
	concurrency := *inputUlxlyArgs.concurrency
	urls, err := getBridgeServiceURLs()
	if err != nil {
		return err
	}

	depositMap := make(map[DepositID]*BridgeDeposit)

	for bridgeServiceId, bridgeServiceUrl := range urls {
		url := fmt.Sprintf("%s/bridges/%s?offset=%d&limit=%d", bridgeServiceUrl, destinationAddress, offset, limit)
		deposits, bErr := getDepositsForAddress(url)
		if bErr != nil {
			log.Err(bErr).Uint32("id", bridgeServiceId).Str("url", url).Msgf("Error getting deposits for bridge: %s", bErr.Error())
			return bErr
		}
		for idx, deposit := range deposits {
			depId := DepositID{
				DepositCnt: deposit.DepositCnt,
				NetworkID:  deposit.NetworkID,
			}
			_, hasKey := depositMap[depId]
			// if we haven't seen this deposit at all, we'll store it
			if !hasKey {
				depositMap[depId] = &deposits[idx]
				continue
			}

			// if this new deposit is ready for claim OR it has already been claimed we should override the existing value
			if deposit.ReadyForClaim || deposit.ClaimTxHash != "" {
				depositMap[depId] = &deposits[idx]
			}
		}
	}

	client, err := ethclient.DialContext(cmd.Context(), RPCURL)
	if err != nil {
		log.Error().Err(err).Msg("Unable to Dial RPC")
		return err
	}
	defer client.Close()

	bridgeContract, _, opts, err := generateTransactionPayload(cmd.Context(), client, bridgeAddress, privateKey, gasLimit, destinationAddress, chainID)
	if err != nil {
		return err
	}
	currentNetworkID, err := bridgeContract.NetworkID(nil)
	if err != nil {
		return err
	}
	log.Info().Uint32("networkID", currentNetworkID).Msg("current network")

	workPool := make(chan *BridgeDeposit, concurrency) // bounded chan for controlled concurrency

	nonceCounter, err := currentNonce(cmd.Context(), client, destinationAddress)
	if err != nil {
		return err
	}
	log.Info().Int64("nonce", nonceCounter.Int64()).Msg("starting nonce")
	nonceMutex := sync.Mutex{}
	nonceIncrement := big.NewInt(1)
	retryNonces := make(chan *big.Int, concurrency) // bounded same as workPool

	wg := sync.WaitGroup{} // wg so the last ones can get processed

	for _, d := range depositMap {
		wg.Add(1)
		workPool <- d // block until a slot is available
		go func(deposit *BridgeDeposit) {
			defer func() {
				<-workPool // release work slot
			}()
			defer wg.Done()

			if deposit.DestNet != currentNetworkID {
				log.Debug().Uint32("destination_network", deposit.DestNet).Msg("discarding deposit for different network")
				return
			}
			if deposit.ClaimTxHash != "" {
				log.Info().Str("txhash", deposit.ClaimTxHash).Msg("It looks like this tx was already claimed")
				return
			}
			// Either use the next retry nonce, or set and increment the next one
			var nextNonce *big.Int
			select {
			case n := <-retryNonces:
				nextNonce = n
			default:
				nonceMutex.Lock()
				nextNonce = big.NewInt(nonceCounter.Int64())
				nonceCounter = nonceCounter.Add(nonceCounter, nonceIncrement)
				nonceMutex.Unlock()
			}
			log.Info().Int64("nonce", nextNonce.Int64()).Msg("Next nonce")

			claimTx, dErr := claimSingleDeposit(cmd, client, bridgeContract, withNonce(opts, nextNonce), *deposit, urls, currentNetworkID)
			if dErr != nil {
				log.Warn().Err(dErr).Uint32("DepositCnt", deposit.DepositCnt).
					Uint32("OrigNet", deposit.OrigNet).
					Uint32("DestNet", deposit.DestNet).
					Uint32("NetworkID", deposit.NetworkID).
					Str("OrigAddr", deposit.OrigAddr).
					Str("DestAddr", deposit.DestAddr).
					Int64("nonce", nextNonce.Int64()).
					Msg("There was an error claiming")

				// Some nonces should not be reused
				if strings.Contains(dErr.Error(), "could not replace existing") {
					return
				}
				if strings.Contains(dErr.Error(), "already known") {
					return
				}
				if strings.Contains(dErr.Error(), "nonce is too low") {
					return
				}
				// are there other cases?
				retryNonces <- nextNonce
				return
			}
			dErr = WaitMineTransaction(cmd.Context(), client, claimTx, timeoutTxnReceipt)
			if dErr != nil {
				log.Error().Err(dErr).Msg("error while waiting for tx to mine")
			}
		}(d)
	}

	wg.Wait()
	return nil
}

func currentNonce(ctx context.Context, client *ethclient.Client, address string) (*big.Int, error) {
	addr := common.HexToAddress(address)
	nonce, err := client.NonceAt(ctx, addr, nil)
	if err != nil {
		log.Error().Err(err).Str("address", addr.Hex()).Msg("Failed to get nonce")
		return nil, err
	}
	n := int64(nonce)
	return big.NewInt(n), nil
}

// todo: implement for other fields in library, or find a library that does this
func withNonce(opts *bind.TransactOpts, newNonce *big.Int) *bind.TransactOpts {
	if opts == nil {
		return nil
	}
	clone := &bind.TransactOpts{
		From:     opts.From,
		Signer:   opts.Signer,
		GasLimit: opts.GasLimit,
		Context:  opts.Context, // Usually OK to share, unless you need a separate context
		NoSend:   opts.NoSend,
	}
	// Deep-copy big.Int fields
	if opts.Value != nil {
		clone.Value = new(big.Int).Set(opts.Value)
	}
	if opts.GasFeeCap != nil {
		clone.GasFeeCap = new(big.Int).Set(opts.GasFeeCap)
	}
	if opts.GasTipCap != nil {
		clone.GasTipCap = new(big.Int).Set(opts.GasTipCap)
	}
	// Set the new nonce
	if newNonce != nil {
		clone.Nonce = new(big.Int).Set(newNonce)
	}

	return clone
}

func claimSingleDeposit(cmd *cobra.Command, client *ethclient.Client, bridgeContract *ulxly.Ulxly, opts *bind.TransactOpts, deposit BridgeDeposit, bridgeURLs map[uint32]string, currentNetworkID uint32) (*types.Transaction, error) {
	networkIDForBridgeService := deposit.NetworkID
	if deposit.NetworkID == 0 {
		networkIDForBridgeService = currentNetworkID
	}
	bridgeUrl, hasKey := bridgeURLs[networkIDForBridgeService]
	if !hasKey {
		return nil, fmt.Errorf("we don't have a bridge service url for network: %d", deposit.DestNet)
	}
	bridgeServiceProofEndpoint := fmt.Sprintf("%s/merkle-proof?deposit_cnt=%d&net_id=%d", bridgeUrl, deposit.DepositCnt, deposit.NetworkID)
	merkleProofArray, rollupMerkleProofArray, mainExitRoot, rollupExitRoot := getMerkleProofsExitRoots(bridgeServiceProofEndpoint)
	if len(mainExitRoot) != 32 || len(rollupExitRoot) != 32 {
		log.Warn().
			Uint32("DepositCnt", deposit.DepositCnt).
			Uint32("OrigNet", deposit.OrigNet).
			Uint32("DestNet", deposit.DestNet).
			Uint32("NetworkID", deposit.NetworkID).
			Str("OrigAddr", deposit.OrigAddr).
			Str("DestAddr", deposit.DestAddr).
			Msg("deposit can't be claimed!")
		return nil, fmt.Errorf("the exit roots from the bridge service were empty: %s", bridgeServiceProofEndpoint)
	}

	globalIndex, isValid := new(big.Int).SetString(deposit.GlobalIndex, 10)
	if !isValid {
		return nil, fmt.Errorf("global index %s is not a valid integer", deposit.GlobalIndex)
	}
	amount, isValid := new(big.Int).SetString(deposit.Amount, 10)
	if !isValid {
		return nil, fmt.Errorf("amount %s is not a valid integer", deposit.Amount)
	}

	originAddress := common.HexToAddress(deposit.OrigAddr)
	toAddress := common.HexToAddress(deposit.DestAddr)
	metadata := common.Hex2Bytes(strings.TrimPrefix(deposit.Metadata, "0x"))

	var claimTx *types.Transaction
	var err error
	if deposit.LeafType == 0 {
		claimTx, err = bridgeContract.ClaimAsset(opts, merkleProofArray, rollupMerkleProofArray, globalIndex, [32]byte(mainExitRoot), [32]byte(rollupExitRoot), deposit.OrigNet, originAddress, deposit.DestNet, toAddress, amount, metadata)
	} else {
		claimTx, err = bridgeContract.ClaimMessage(opts, merkleProofArray, rollupMerkleProofArray, globalIndex, [32]byte(mainExitRoot), [32]byte(rollupExitRoot), deposit.OrigNet, originAddress, deposit.DestNet, toAddress, amount, metadata)
	}

	if err = logAndReturnJsonError(cmd, client, claimTx, opts, err); err != nil {
		log.Warn().
			Uint32("DepositCnt", deposit.DepositCnt).
			Uint32("OrigNet", deposit.OrigNet).
			Uint32("DestNet", deposit.DestNet).
			Uint32("NetworkID", deposit.NetworkID).
			Str("OrigAddr", deposit.OrigAddr).
			Str("DestAddr", deposit.DestAddr).
			Msg("attempt to claim deposit failed")
		return nil, err
	}
	log.Info().Stringer("txhash", claimTx.Hash()).Msg("sent claim")

	return claimTx, nil
}

// Wait for the transaction to be mined
func WaitMineTransaction(ctx context.Context, client *ethclient.Client, tx *types.Transaction, txTimeout uint64) error {
	if inputUlxlyArgs.dryRun != nil && *inputUlxlyArgs.dryRun {
		txJson, _ := tx.MarshalJSON()
		log.Info().RawJSON("tx", txJson).Msg("Skipping receipt check. Dry run is enabled")
		return nil
	}
	txnMinedTimer := time.NewTimer(time.Duration(txTimeout) * time.Second)
	defer txnMinedTimer.Stop()
	for {
		select {
		case <-txnMinedTimer.C:
			log.Info().Msg("Wait timer for transaction receipt exceeded!")
			return nil
		default:
			r, err := client.TransactionReceipt(ctx, tx.Hash())
			if err != nil {
				if err.Error() != "not found" {
					log.Error().Err(err)
					return err
				}
				time.Sleep(1 * time.Second)
				continue
			}
			if r.Status != 0 {
				log.Info().Interface("txHash", r.TxHash).Msg("transaction successful")
				return nil
			} else if r.Status == 0 {
				log.Error().Interface("txHash", r.TxHash).Msg("Deposit transaction failed")
				log.Info().Uint64("GasUsed", tx.Gas()).Uint64("cumulativeGasUsedForTx", r.CumulativeGasUsed).Msg("Perhaps try increasing the gas limit")
				return nil
			}
			time.Sleep(1 * time.Second)
		}
	}
}

func getInputData(args []string) ([]byte, error) {
	fileName := proofsSharedOptions.FileName
	if fileName != "" {
		return os.ReadFile(fileName)
	}

	if len(args) > 1 {
		concat := strings.Join(args[1:], " ")
		return []byte(concat), nil
	}

	return io.ReadAll(os.Stdin)
}

func readRollupsExitRootLeaves(rawLeaves []byte, rollupID uint32, completeMT bool) error {
	buf := bytes.NewBuffer(rawLeaves)
	scanner := bufio.NewScanner(buf)
	scannerBuf := make([]byte, 0)
	scanner.Buffer(scannerBuf, 1024*1024)
	leaves := make(map[uint32]*polygonrollupmanager.PolygonrollupmanagerVerifyBatchesTrustedAggregator, 0)
	highestRollupID := uint32(0)
	for scanner.Scan() {
		evt := new(polygonrollupmanager.PolygonrollupmanagerVerifyBatchesTrustedAggregator)
		err := json.Unmarshal(scanner.Bytes(), evt)
		if err != nil {
			return err
		}
		if highestRollupID < evt.RollupID {
			highestRollupID = evt.RollupID
		}
		leaves[evt.RollupID] = evt
	}
	if err := scanner.Err(); err != nil {
		log.Error().Err(err).Msg("there was an error reading the deposit file")
		return err
	}
	if rollupID > highestRollupID && !completeMT {
		return fmt.Errorf("rollupID %d required is higher than the highest rollupID %d provided in the file. Please use --complete-merkle-tree option if you know what you are doing.", rollupID, highestRollupID)
	} else if completeMT {
		highestRollupID = rollupID
	}
	var ls []common.Hash
	var i uint32 = 0
	for ; i <= highestRollupID; i++ {
		var exitRoot common.Hash
		if leaf, exists := leaves[i]; exists {
			exitRoot = leaf.ExitRoot
			log.Info().
				Uint64("block-number", leaf.Raw.BlockNumber).
				Uint32("rollupID", leaf.RollupID).
				Str("exitRoot", exitRoot.String()).
				Str("tx-hash", leaf.Raw.TxHash.String()).
				Msg("latest event received for the tree")
		} else {
			log.Warn().Uint32("rollupID", i).Msg("No event found for this rollup")
		}
		ls = append(ls, exitRoot)
	}
	p, err := ComputeSiblings(rollupID, ls, TreeDepth)
	if err != nil {
		return err
	}
	log.Info().Str("root", p.Root.String()).Msg("finished")
	fmt.Println(String(p))
	return nil
}

func ComputeSiblings(rollupID uint32, leaves []common.Hash, height uint8) (*RollupsProof, error) {
	initLeaves := leaves
	var ns [][][]byte
	if len(leaves) == 0 {
		leaves = append(leaves, common.Hash{})
	}
	currentZeroHashHeight := common.Hash{}
	var siblings []common.Hash
	index := rollupID
	for h := uint8(0); h < height; h++ {
		if len(leaves)%2 == 1 {
			leaves = append(leaves, currentZeroHashHeight)
		}
		if index%2 == 1 { //If it is odd
			siblings = append(siblings, leaves[index-1])
		} else { // It is even
			if len(leaves) > 1 {
				siblings = append(siblings, leaves[index+1])
			}
		}
		var (
			nsi    [][][]byte
			hashes []common.Hash
		)
		for i := 0; i < len(leaves); i += 2 {
			var left, right int = i, i + 1
			hash := crypto.Keccak256Hash(leaves[left][:], leaves[right][:])
			nsi = append(nsi, [][]byte{hash[:], leaves[left][:], leaves[right][:]})
			hashes = append(hashes, hash)
		}
		// Find the index of the leave in the next level of the tree.
		// Divide the index by 2 to find the position in the upper level
		index = uint32(float64(index) / 2) //nolint:gomnd
		ns = nsi
		leaves = hashes
		currentZeroHashHeight = crypto.Keccak256Hash(currentZeroHashHeight.Bytes(), currentZeroHashHeight.Bytes())
	}
	if len(ns) != 1 {
		return nil, fmt.Errorf("error: more than one root detected: %+v", ns)
	}
	if len(siblings) != TreeDepth {
		return nil, fmt.Errorf("error: invalid number of siblings: %+v", siblings)
	}
	if leaves[0] != common.BytesToHash(ns[0][0]) {
		return nil, fmt.Errorf("latest leave (root of the tree) does not match with the root (ns[0][0])")
	}
	sb := [32]common.Hash{}
	for i := range TreeDepth {
		sb[i] = siblings[i]
	}
	p := &RollupsProof{
		Siblings: sb,
		RollupID: rollupID,
		LeafHash: initLeaves[rollupID],
		Root:     common.BytesToHash(ns[0][0]),
	}

	computedRoot := computeRoot(p.LeafHash, p.Siblings, p.RollupID, TreeDepth)
	if computedRoot != p.Root {
		return nil, fmt.Errorf("error: computed root does not match the expected root")
	}

	return p, nil
}

func computeRoot(leafHash common.Hash, smtProof [32]common.Hash, index uint32, height uint8) common.Hash {
	var node common.Hash
	copy(node[:], leafHash[:])

	// Check merkle proof
	var h uint8
	for h = 0; h < height; h++ {
		if ((index >> h) & 1) == 1 {
			node = crypto.Keccak256Hash(smtProof[h].Bytes(), node.Bytes())
		} else {
			node = crypto.Keccak256Hash(node.Bytes(), smtProof[h].Bytes())
		}
	}
	return common.BytesToHash(node[:])
}

func readDeposits(rawDeposits []byte, depositNumber uint32) error {
	buf := bytes.NewBuffer(rawDeposits)
	scanner := bufio.NewScanner(buf)
	scannerBuf := make([]byte, 0)
	scanner.Buffer(scannerBuf, 1024*1024)
	imt := new(IMT)
	imt.Init()
	seenDeposit := make(map[uint32]common.Hash, 0)
	lastDeposit := uint32(0)
	for scanner.Scan() {
		evt := new(ulxly.UlxlyBridgeEvent)
		err := json.Unmarshal(scanner.Bytes(), evt)
		if err != nil {
			return err
		}
		if _, hasBeenSeen := seenDeposit[evt.DepositCount]; hasBeenSeen {
			log.Warn().Uint32("deposit", evt.DepositCount).Str("tx-hash", evt.Raw.TxHash.String()).Msg("Skipping duplicate deposit")
			continue
		}
		seenDeposit[evt.DepositCount] = evt.Raw.TxHash
		if lastDeposit+1 != evt.DepositCount && lastDeposit != 0 {
			log.Error().Uint32("missing-deposit", lastDeposit+1).Uint32("current-deposit", evt.DepositCount).Msg("Missing deposit")
			return fmt.Errorf("missing deposit: %d", lastDeposit+1)
		}
		lastDeposit = evt.DepositCount
		leaf := hashDeposit(evt)
		log.Debug().Str("leaf-hash", common.Bytes2Hex(leaf[:])).Msg("Leaf hash calculated")
		imt.AddLeaf(leaf, evt.DepositCount)
		log.Info().
			Uint64("block-number", evt.Raw.BlockNumber).
			Uint32("deposit-count", evt.DepositCount).
			Str("tx-hash", evt.Raw.TxHash.String()).
			Str("root", common.Hash(imt.Roots[len(imt.Roots)-1]).String()).
			Msg("adding event to tree")
		// There's no point adding more leaves if we can prove the deposit already?
		if evt.DepositCount >= depositNumber {
			break
		}
	}
	if err := scanner.Err(); err != nil {
		log.Error().Err(err).Msg("there was an error reading the deposit file")
		return err
	}

	log.Info().Msg("finished")
	p := imt.GetProof(depositNumber)
	fmt.Println(String(p))
	return nil
}

// String will create the json representation of the proof
func String[T any](p T) string {
	jsonBytes, err := json.Marshal(p)
	if err != nil {
		log.Error().Err(err).Msg("error marshalling proof to json")
		return ""
	}
	return string(jsonBytes)

}

// hashDeposit create the leaf hash value for a particular deposit
func hashDeposit(deposit *ulxly.UlxlyBridgeEvent) common.Hash {
	var res common.Hash
	origNet := make([]byte, 4) //nolint:gomnd
	binary.BigEndian.PutUint32(origNet, deposit.OriginNetwork)
	destNet := make([]byte, 4) //nolint:gomnd
	binary.BigEndian.PutUint32(destNet, deposit.DestinationNetwork)
	var buf common.Hash
	metaHash := crypto.Keccak256Hash(deposit.Metadata)
	copy(res[:], crypto.Keccak256Hash([]byte{deposit.LeafType}, origNet, deposit.OriginAddress.Bytes(), destNet, deposit.DestinationAddress[:], deposit.Amount.FillBytes(buf[:]), metaHash.Bytes()).Bytes())
	return res
}

// Init will allocate the objects in the IMT
func (s *IMT) Init() {
	s.Branches = make(map[uint32][]common.Hash)
	s.Leaves = make(map[uint32]common.Hash)
	s.ZeroHashes = generateZeroHashes(TreeDepth)
	s.Proofs = make(map[uint32]Proof)
}

// AddLeaf will take a given deposit and add it to the collection of leaves. It will also update the
func (s *IMT) AddLeaf(leaf common.Hash, position uint32) {
	// just keep a copy of the leaf indexed by deposit count for now
	s.Leaves[position] = leaf

	node := leaf
	size := uint64(position) + 1

	// copy the previous set of branches as a starting point. We're going to make copies of the branches at each deposit
	branches := make([]common.Hash, TreeDepth)
	if position == 0 {
		branches = generateEmptyHashes(TreeDepth)
	} else {
		copy(branches, s.Branches[position-1])
	}

	for height := uint64(0); height < TreeDepth; height += 1 {
		if ((size >> height) & 1) == 1 {
			copy(branches[height][:], node[:])
			break
		}
		node = crypto.Keccak256Hash(branches[height][:], node[:])
	}
	s.Branches[position] = branches
	s.Roots = append(s.Roots, s.GetRoot(position))
}

// GetRoot will return the root for a particular deposit
func (s *IMT) GetRoot(depositNum uint32) common.Hash {
	node := common.Hash{}
	size := depositNum + 1
	currentZeroHashHeight := common.Hash{}

	for height := 0; height < TreeDepth; height++ {
		if ((size >> height) & 1) == 1 {
			node = crypto.Keccak256Hash(s.Branches[depositNum][height][:], node.Bytes())

		} else {
			node = crypto.Keccak256Hash(node.Bytes(), currentZeroHashHeight.Bytes())
		}
		currentZeroHashHeight = crypto.Keccak256Hash(currentZeroHashHeight.Bytes(), currentZeroHashHeight.Bytes())
	}
	return node
}

// GetProof will return an object containing the proof data necessary for verification
func (s *IMT) GetProof(depositNum uint32) Proof {
	node := common.Hash{}
	size := depositNum + 1
	currentZeroHashHeight := common.Hash{}

	siblings := [TreeDepth]common.Hash{}
	for height := 0; height < TreeDepth; height++ {
		siblingDepositNum := getSiblingLeafNumber(depositNum, uint32(height))
		sibling := currentZeroHashHeight
		if _, hasKey := s.Branches[siblingDepositNum]; hasKey {
			sibling = s.Branches[siblingDepositNum][height]
		} else {
			sibling = currentZeroHashHeight
		}

		log.Info().Str("sibling", sibling.String()).Msg("Proof Inputs")
		siblings[height] = sibling
		if ((size >> height) & 1) == 1 {
			// node = keccak256(abi.encodePacked(_branch[height], node));
			node = crypto.Keccak256Hash(sibling.Bytes(), node.Bytes())
		} else {
			// node = keccak256(abi.encodePacked(node, currentZeroHashHeight));
			node = crypto.Keccak256Hash(node.Bytes(), sibling.Bytes())
		}
		currentZeroHashHeight = crypto.Keccak256Hash(currentZeroHashHeight.Bytes(), currentZeroHashHeight.Bytes())
	}
	p := &Proof{
		Siblings:     siblings,
		DepositCount: depositNum,
		LeafHash:     s.Leaves[depositNum],
	}

	r, err := Check(s.Roots, p.LeafHash, p.DepositCount, p.Siblings)
	if err != nil {
		log.Error().Err(err).Msg("failed to validate proof")
	}
	p.Root = r
	s.Proofs[depositNum] = *p
	return *p
}

// getSiblingLeafNumber returns the sibling number of a given number at a specified level in an incremental Merkle tree.
//
// In an incremental Merkle tree, each node has a sibling node at each level of the tree.
// The sibling node can be determined by flipping the bit at the current level and setting all bits to the right of the current level to 1.
// This function calculates the sibling number based on the deposit number and the specified level.
//
// Parameters:
// - LeafNumber: the original number for which the sibling is to be found.
// - level: the level in the Merkle tree at which to find the sibling.
//
// The logic works as follows:
// 1. `1 << level` creates a binary number with a single 1 bit at the position corresponding to the level.
// 2. `LeafNumber ^ (1 << level)` flips the bit at the position corresponding to the level in the LeafNumber.
// 3. `(1 << level) - 1` creates a binary number with all bits to the right of the current level set to 1.
// 4. `| ((1 << level) - 1)` ensures that all bits to the right of the current level are set to 1 in the result.
//
// The function effectively finds the sibling deposit number at each level of the Merkle tree by manipulating the bits accordingly.
func getSiblingLeafNumber(leafNumber, level uint32) uint32 {
	return leafNumber ^ (1 << level) | ((1 << level) - 1)
}

// Check is a sanity check of a proof in order to make sure that the
// proof that was generated creates a root that we recognize. This was
// useful while testing in order to avoid verifying that the proof
// works or doesn't work onchain
func Check(roots []common.Hash, leaf common.Hash, position uint32, siblings [32]common.Hash) (common.Hash, error) {
	node := leaf
	index := position
	for height := 0; height < TreeDepth; height++ {
		if ((index >> height) & 1) == 1 {
			node = crypto.Keccak256Hash(siblings[height][:], node[:])
		} else {
			node = crypto.Keccak256Hash(node[:], siblings[height][:])
		}
	}

	isProofValid := false
	for i := len(roots) - 1; i >= 0; i-- {
		if roots[i].Cmp(node) == 0 {
			isProofValid = true
			break
		}
	}

	log.Info().
		Bool("is-proof-valid", isProofValid).
		Uint32("leaf-position", position).
		Str("leaf-hash", leaf.String()).
		Str("checked-root", node.String()).Msg("checking proof")
	if !isProofValid {
		return common.Hash{}, fmt.Errorf("invalid proof")
	}

	return node, nil
}

// https://eth2book.info/capella/part2/deposits-withdrawals/contract/
func generateZeroHashes(height uint8) []common.Hash {
	zeroHashes := make([]common.Hash, height)
	zeroHashes[0] = common.Hash{}
	for i := 1; i < int(height); i++ {
		zeroHashes[i] = crypto.Keccak256Hash(zeroHashes[i-1][:], zeroHashes[i-1][:])
	}
	return zeroHashes
}

func generateEmptyHashes(height uint8) []common.Hash {
	zeroHashes := make([]common.Hash, height)
	zeroHashes[0] = common.Hash{}
	for i := 1; i < int(height); i++ {
		zeroHashes[i] = common.Hash{}
	}
	return zeroHashes
}

func generateTransactionPayload(ctx context.Context, client *ethclient.Client, ulxlyInputArgBridge string, ulxlyInputArgPvtKey string, ulxlyInputArgGasLimit uint64, ulxlyInputArgDestAddr string, ulxlyInputArgChainID string) (bridgeV2 *ulxly.Ulxly, toAddress common.Address, opts *bind.TransactOpts, err error) {
	ulxlyInputArgPvtKey = strings.TrimPrefix(ulxlyInputArgPvtKey, "0x")
	bridgeV2, err = ulxly.NewUlxly(common.HexToAddress(ulxlyInputArgBridge), client)
	if err != nil {
		return
	}

	privateKey, err := crypto.HexToECDSA(ulxlyInputArgPvtKey)
	if err != nil {
		log.Error().Err(err).Msg("Unable to retrieve private key")
		return
	}

	// value := big.NewInt(*ulxlyInputArgs.Amount)
	gasLimit := ulxlyInputArgGasLimit

	chainID := new(big.Int)
	// For manual input of chainID, use the user's input
	if ulxlyInputArgChainID != "" {
		chainID.SetString(ulxlyInputArgChainID, 10)
	} else { // If there is no user input for chainID, infer it from context
		chainID, err = client.ChainID(ctx)
		if err != nil {
			log.Error().Err(err).Msg("Cannot get chain ID")
			return
		}
	}

	opts, err = bind.NewKeyedTransactorWithChainID(privateKey, chainID)
	if err != nil {
		log.Error().Err(err).Msg("Cannot generate transactionOpts")
		return
	}
	if inputUlxlyArgs.gasPrice != nil && *inputUlxlyArgs.gasPrice != "" {
		gasPrice := new(big.Int)
		gasPrice.SetString(*inputUlxlyArgs.gasPrice, 10)
		opts.GasPrice = gasPrice
	}
	if inputUlxlyArgs.dryRun != nil && *inputUlxlyArgs.dryRun {
		opts.NoSend = true
	}
	opts.Context = ctx
	opts.GasLimit = gasLimit
	toAddress = common.HexToAddress(ulxlyInputArgDestAddr)
	if toAddress == (common.Address{}) {
		toAddress = opts.From
	}
	return bridgeV2, toAddress, opts, err
}

func getMerkleProofsExitRoots(bridgeServiceProofEndpoint string) (merkleProofArray [32][32]byte, rollupMerkleProofArray [32][32]byte, mainExitRoot []byte, rollupExitRoot []byte) {
	reqBridgeProof, err := http.Get(bridgeServiceProofEndpoint)
	if err != nil {
		log.Error().Err(err)
		return
	}
	bodyBridgeProof, err := io.ReadAll(reqBridgeProof.Body) // Response body is []byte
	if err != nil {
		log.Error().Err(err)
		return
	}
	var bridgeProof BridgeProof
	err = json.Unmarshal(bodyBridgeProof, &bridgeProof) // Parse []byte to go struct pointer, and shadow err variable
	if err != nil {
		log.Error().Err(err).Msg("Can not unmarshal JSON")
		return
	}

	merkleProof := [][32]byte{}       // HACK: usage of common.Hash may be more consistent and considered best practice
	rollupMerkleProof := [][32]byte{} // HACK: usage of common.Hash may be more consistent and considered best practice

	for _, mp := range bridgeProof.Proof.MerkleProof {
		byteMP, _ := hexutil.Decode(mp)
		merkleProof = append(merkleProof, [32]byte(byteMP))
	}
	if len(merkleProof) == 0 {
		log.Error().Str("url", bridgeServiceProofEndpoint).Msg("The Merkle Proofs cannot be retrieved, double check the input arguments and try again.")
		return
	}
	merkleProofArray = [32][32]byte(merkleProof)
	for _, rmp := range bridgeProof.Proof.RollupMerkleProof {
		byteRMP, _ := hexutil.Decode(rmp)
		rollupMerkleProof = append(rollupMerkleProof, [32]byte(byteRMP))
	}
	if len(rollupMerkleProof) == 0 {
		log.Error().Msg("The Rollup Merkle Proofs cannot be retrieved, double check the input arguments and try again.")
		return
	}
	rollupMerkleProofArray = [32][32]byte(rollupMerkleProof)

	mainExitRoot, _ = hexutil.Decode(bridgeProof.Proof.MainExitRoot)
	rollupExitRoot, _ = hexutil.Decode(bridgeProof.Proof.RollupExitRoot)

	defer reqBridgeProof.Body.Close()

	return merkleProofArray, rollupMerkleProofArray, mainExitRoot, rollupExitRoot
}

func getDeposit(bridgeServiceDepositsEndpoint string) (globalIndex *big.Int, originAddress common.Address, amount *big.Int, metadata []byte, leafType uint8, claimDestNetwork, claimOriginalNetwork uint32, err error) {
	reqBridgeDeposit, err := http.Get(bridgeServiceDepositsEndpoint)
	if err != nil {
		log.Error().Err(err)
		return
	}
	bodyBridgeDeposit, err := io.ReadAll(reqBridgeDeposit.Body) // Response body is []byte
	if err != nil {
		log.Error().Err(err)
		return
	}
	var bridgeDeposit BridgeDepositResponse
	err = json.Unmarshal(bodyBridgeDeposit, &bridgeDeposit) // Parse []byte to go struct pointer, and shadow err variable
	if err != nil {
		log.Error().Err(err).Msg("Can not unmarshal JSON")
		return
	}

	globalIndex = new(big.Int)
	amount = new(big.Int)

	defer reqBridgeDeposit.Body.Close()
	if bridgeDeposit.Code != nil {
		log.Warn().Int("code", *bridgeDeposit.Code).Str("message", *bridgeDeposit.Message).Msg("unable to retrieve bridge deposit")
		return globalIndex, originAddress, amount, metadata, leafType, claimDestNetwork, claimOriginalNetwork, ErrUnableToRetrieveDeposit
	}

	if !bridgeDeposit.Deposit.ReadyForClaim {
		log.Error().Msg("The claim transaction is not yet ready to be claimed. Try again in a few blocks.")
		return nil, common.HexToAddress("0x0"), nil, nil, 0, 0, 0, ErrNotReadyForClaim
	} else if bridgeDeposit.Deposit.ClaimTxHash != "" {
		log.Info().Str("claimTxHash", bridgeDeposit.Deposit.ClaimTxHash).Msg("The claim transaction has already been claimed")
		return nil, common.HexToAddress("0x0"), nil, nil, 0, 0, 0, ErrDepositAlreadyClaimed
	}
	originAddress = common.HexToAddress(bridgeDeposit.Deposit.OrigAddr)
	globalIndex.SetString(bridgeDeposit.Deposit.GlobalIndex, 10)
	amount.SetString(bridgeDeposit.Deposit.Amount, 10)

	metadata = common.Hex2Bytes(strings.TrimPrefix(bridgeDeposit.Deposit.Metadata, "0x"))
	leafType = bridgeDeposit.Deposit.LeafType
	claimDestNetwork = bridgeDeposit.Deposit.DestNet
	claimOriginalNetwork = bridgeDeposit.Deposit.OrigNet
	log.Info().
		Stringer("globalIndex", globalIndex).
		Stringer("originAddress", originAddress).
		Stringer("amount", amount).
		Str("metadata", bridgeDeposit.Deposit.Metadata).
		Uint8("leafType", leafType).
		Uint32("claimDestNetwork", claimDestNetwork).
		Uint32("claimOriginalNetwork", claimOriginalNetwork).
		Msg("Got Deposit")
	return globalIndex, originAddress, amount, metadata, leafType, claimDestNetwork, claimOriginalNetwork, nil
}

func getDepositsForAddress(bridgeRequestUrl string) ([]BridgeDeposit, error) {
	var resp struct {
		Deposits []BridgeDeposit `json:"deposits"`
		Total    int             `json:"total_cnt,string"`
	}
	httpResp, err := http.Get(bridgeRequestUrl)
	if err != nil {
		return nil, err
	}
	defer httpResp.Body.Close()
	respBytes, err := io.ReadAll(httpResp.Body)
	if err != nil {
		return nil, err
	}
	err = json.Unmarshal(respBytes, &resp)
	if err != nil {
		return nil, err
	}
	if len(resp.Deposits) != resp.Total {
		log.Warn().Int("total_deposits", resp.Total).Int("retrieved_deposits", len(resp.Deposits)).Msg("not all deposits were retrieved")
	}

	return resp.Deposits, nil
}

//go:embed BridgeAssetUsage.md
var bridgeAssetUsage string

//go:embed BridgeMessageUsage.md
var bridgeMessageUsage string

//go:embed BridgeWETHMessageUsage.md
var bridgeWETHMessageUsage string

//go:embed ClaimAssetUsage.md
var claimAssetUsage string

//go:embed ClaimMessageUsage.md
var claimMessageUsage string

//go:embed proofUsage.md
var proofUsage string

//go:embed rollupsProofUsage.md
var rollupsProofUsage string

//go:embed depositGetUsage.md
var depositGetUsage string

//go:embed verifyBatchesGetUsage.md
var verifyBatchesGetUsage string

var ULxLyCmd = &cobra.Command{
	Use:   "ulxly",
	Short: "Utilities for interacting with the uLxLy bridge",
	Long:  "Basic utility commands for interacting with the bridge contracts, bridge services, and generating proofs",
	Args:  cobra.NoArgs,
}
var ulxlyBridgeAndClaimCmd = &cobra.Command{
	Args:   cobra.NoArgs,
	Hidden: true,
	PersistentPreRunE: func(cmd *cobra.Command, args []string) error {
		var err error
		inputUlxlyArgs.rpcURL, err = flag_loader.GetRequiredRpcUrlFlagValue(cmd)
		if err != nil {
			return err
		}

		inputUlxlyArgs.privateKey, err = flag_loader.GetRequiredPrivateKeyFlagValue(cmd)
		if err != nil {
			return err
		}
		return nil
	},
}

var ulxlyGetDepositsAndVerifyBatchesCmd = &cobra.Command{
	Args:   cobra.NoArgs,
	Hidden: true,
}

var ulxlyProofsCmd = &cobra.Command{
	Args:   cobra.NoArgs,
	Hidden: true,
}

var ulxlyBridgeCmd = &cobra.Command{
	Use:   "bridge",
	Short: "Commands for moving funds and sending messages from one chain to another",
	Args:  cobra.NoArgs,
}

var ulxlyClaimCmd = &cobra.Command{
	Use:   "claim",
	Short: "Commands for claiming deposits on a particular chain",
	Args:  cobra.NoArgs,
}

type ulxlyArgs struct {
<<<<<<< HEAD
	gasLimit            *uint64
	chainID             *string
	privateKey          *string
	addressOfPrivateKey string
	value               *string
	rpcURL              *string
	bridgeAddress       *string
	destNetwork         *uint32
	destAddress         *string
	tokenAddress        *string
	forceUpdate         *bool
	callData            *string
	callDataFile        *string
	timeout             *uint64
	depositCount        *uint64
	depositNetwork      *uint64
	bridgeServiceURL    *string
	inputFileName       *string
	fromBlock           *uint64
	toBlock             *uint64
	filterSize          *uint64
	depositNumber       *uint64
	globalIndex         *string
	gasPrice            *string
	dryRun              *bool
	bridgeServiceURLs   *[]string
	bridgeLimit         *int
	bridgeOffset        *int
	wait                *time.Duration
	concurrency         *uint
=======
	gasLimit             *uint64
	chainID              *string
	privateKey           *string
	addressOfPrivateKey  string
	value                *string
	rpcURL               *string
	bridgeAddress        *string
	destNetwork          *uint32
	destAddress          *string
	tokenAddress         *string
	forceUpdate          *bool
	callData             *string
	callDataFile         *string
	timeout              *uint64
	depositCount         *uint64
	depositNetwork       *uint64
	bridgeServiceURL     *string
	globalIndex          *string
	gasPrice             *string
	dryRun               *bool
	bridgeServiceURLs    *[]string
	bridgeLimit          *int
	bridgeOffset         *int
	wait                 *time.Duration
>>>>>>> 8496e22e
}

var inputUlxlyArgs = ulxlyArgs{}

var (
	bridgeAssetCommand       *cobra.Command
	bridgeMessageCommand     *cobra.Command
	bridgeMessageWETHCommand *cobra.Command
	claimAssetCommand        *cobra.Command
	claimMessageCommand      *cobra.Command
	claimEverythingCommand   *cobra.Command
	emptyProofCommand        *cobra.Command
	zeroProofCommand         *cobra.Command
	proofCommand             *cobra.Command
	rollupsProofCommand      *cobra.Command
	getDepositCommand        *cobra.Command
	getVerifyBatchesCommand  *cobra.Command

	getDepositsAndVerifyBatchesSharedOptions = &GetDepositsAndVerifyBatchesSharedOptions{}
	getDepositOptions                        = &GetDepositOptions{}
	getVerifyBatchesOptions                  = &GetVerifyBatchesOptions{}
	proofsSharedOptions                      = &ProofsSharedOptions{}
	proofOptions                             = &ProofOptions{}
	rollupsProofOptions                      = &RollupsProofOptions{}
)

const (
<<<<<<< HEAD
	ArgGasLimit         = "gas-limit"
	ArgChainID          = "chain-id"
	ArgPrivateKey       = "private-key"
	ArgValue            = "value"
	ArgRPCURL           = "rpc-url"
	ArgBridgeAddress    = "bridge-address"
	ArgDestNetwork      = "destination-network"
	ArgDestAddress      = "destination-address"
	ArgForceUpdate      = "force-update-root"
	ArgCallData         = "call-data"
	ArgCallDataFile     = "call-data-file"
	ArgTimeout          = "transaction-receipt-timeout"
	ArgDepositCount     = "deposit-count"
	ArgDepositNetwork   = "deposit-network"
	ArgBridgeServiceURL = "bridge-service-url"
	ArgFileName         = "file-name"
	ArgFromBlock        = "from-block"
	ArgToBlock          = "to-block"
	ArgFilterSize       = "filter-size"
	ArgTokenAddress     = "token-address"
	ArgGlobalIndex      = "global-index"
	ArgDryRun           = "dry-run"
	ArgGasPrice         = "gas-price"
	ArgBridgeMappings   = "bridge-service-map"
	ArgBridgeLimit      = "bridge-limit"
	ArgBridgeOffset     = "bridge-offset"
	ArgWait             = "wait"
	ArgConcurrency      = "concurrency"
=======
	ArgGasLimit             = "gas-limit"
	ArgChainID              = "chain-id"
	ArgPrivateKey           = "private-key"
	ArgValue                = "value"
	ArgRPCURL               = "rpc-url"
	ArgBridgeAddress        = "bridge-address"
	ArgRollupManagerAddress = "rollup-manager-address"
	ArgDestNetwork          = "destination-network"
	ArgDestAddress          = "destination-address"
	ArgForceUpdate          = "force-update-root"
	ArgCallData             = "call-data"
	ArgCallDataFile         = "call-data-file"
	ArgTimeout              = "transaction-receipt-timeout"
	ArgDepositCount         = "deposit-count"
	ArgDepositNetwork       = "deposit-network"
	ArgRollupID             = "rollup-id"
	ArgCompleteMT           = "complete-merkle-tree"
	ArgBridgeServiceURL     = "bridge-service-url"
	ArgFileName             = "file-name"
	ArgFromBlock            = "from-block"
	ArgToBlock              = "to-block"
	ArgFilterSize           = "filter-size"
	ArgTokenAddress         = "token-address"
	ArgGlobalIndex          = "global-index"
	ArgDryRun               = "dry-run"
	ArgGasPrice             = "gas-price"
	ArgBridgeMappings       = "bridge-service-map"
	ArgBridgeLimit          = "bridge-limit"
	ArgBridgeOffset         = "bridge-offset"
	ArgWait                 = "wait"
>>>>>>> 8496e22e
)

func prepInputs(cmd *cobra.Command, args []string) error {
	if *inputUlxlyArgs.dryRun && *inputUlxlyArgs.gasLimit == 0 {
		dryRunGasLimit := uint64(10_000_000)
		inputUlxlyArgs.gasLimit = &dryRunGasLimit
	}
	pvtKey := strings.TrimPrefix(*inputUlxlyArgs.privateKey, "0x")
	privateKey, err := crypto.HexToECDSA(pvtKey)
	if err != nil {
		return fmt.Errorf("invalid --%s: %w", ArgPrivateKey, err)
	}

	publicKey := privateKey.Public()

	publicKeyECDSA, ok := publicKey.(*ecdsa.PublicKey)
	if !ok {
		return fmt.Errorf("cannot assert type: publicKey is not of type *ecdsa.PublicKey")
	}
	fromAddress := crypto.PubkeyToAddress(*publicKeyECDSA)
	inputUlxlyArgs.addressOfPrivateKey = fromAddress.String()
	if *inputUlxlyArgs.destAddress == "" {
		*inputUlxlyArgs.destAddress = fromAddress.String()
		log.Info().Stringer("destAddress", fromAddress).Msg("No destination address specified. Using private key's address")
	}

	if *inputUlxlyArgs.callDataFile != "" {
		rawCallData, err := os.ReadFile(*inputUlxlyArgs.callDataFile)
		if err != nil {
			return err
		}
		if *inputUlxlyArgs.callData != "0x" {
			return fmt.Errorf("both %s and %s flags were provided", ArgCallData, ArgCallDataFile)
		}
		stringCallData := string(rawCallData)
		inputUlxlyArgs.callData = &stringCallData
	}
	return nil
}

func fatalIfError(err error) {
	if err == nil {
		return
	}
	log.Fatal().Err(err).Msg("Unexpected error occurred")
}

type ProofsSharedOptions struct {
	FileName string
}

func (o *ProofsSharedOptions) AddFlags(cmd *cobra.Command) {
	cmd.Flags().StringVarP(&o.FileName, ArgFileName, "", "", "An ndjson file with events data")
}

type ProofOptions struct {
	DepositCount uint32
}

func (o *ProofOptions) AddFlags(cmd *cobra.Command) {
	cmd.Flags().Uint32VarP(&o.DepositCount, ArgDepositCount, "", 0, "The deposit number to generate a proof for")
}

type RollupsProofOptions struct {
	RollupID           uint32
	CompleteMerkleTree bool
}

func (o *RollupsProofOptions) AddFlags(cmd *cobra.Command) {
	cmd.Flags().Uint32VarP(&o.RollupID, ArgRollupID, "", 0, "The rollupID number to generate a proof for")
	cmd.Flags().BoolVarP(&o.CompleteMerkleTree, ArgCompleteMT, "", false, "Allows to get the proof for a leave higher than the highest rollupID")
}

type GetDepositsAndVerifyBatchesSharedOptions struct {
	URL                            string
	FromBlock, ToBlock, FilterSize uint64
}

func (o *GetDepositsAndVerifyBatchesSharedOptions) AddFlags(cmd *cobra.Command) {
	cmd.Flags().StringVarP(&o.URL, ArgRPCURL, "u", "", "The RPC URL to read the events data")
	cmd.Flags().Uint64VarP(&o.FromBlock, ArgFromBlock, "f", 0, "The start of the range of blocks to retrieve")
	cmd.Flags().Uint64VarP(&o.ToBlock, ArgToBlock, "t", 0, "The end of the range of blocks to retrieve")
	cmd.Flags().Uint64VarP(&o.FilterSize, ArgFilterSize, "i", 1000, "The batch size for individual filter queries")
	fatalIfError(cmd.MarkFlagRequired(ArgFromBlock))
	fatalIfError(cmd.MarkFlagRequired(ArgToBlock))
	fatalIfError(cmd.MarkFlagRequired(ArgRPCURL))
}

type GetDepositOptions struct {
	BridgeAddress string
}

func (o *GetDepositOptions) AddFlags(cmd *cobra.Command) {
	cmd.Flags().StringVarP(&o.BridgeAddress, ArgBridgeAddress, "a", "", "The address of the ulxly bridge")
}

type GetVerifyBatchesOptions struct {
	RollupManagerAddress string
}

func (o *GetVerifyBatchesOptions) AddFlags(cmd *cobra.Command) {
	cmd.Flags().StringVarP(&o.RollupManagerAddress, ArgRollupManagerAddress, "a", "", "The address of the rollup manager contract")
}

func init() {
	bridgeAssetCommand = &cobra.Command{
		Use:     "asset",
		Short:   "Move ETH or an ERC20 between to chains",
		Long:    bridgeAssetUsage,
		PreRunE: prepInputs,
		RunE: func(cmd *cobra.Command, args []string) error {
			return bridgeAsset(cmd)
		},
		SilenceUsage: true,
	}
	bridgeMessageCommand = &cobra.Command{
		Use:     "message",
		Short:   "Send some ETH along with data from one chain to another chain",
		Long:    bridgeMessageUsage,
		PreRunE: prepInputs,
		RunE: func(cmd *cobra.Command, args []string) error {
			return bridgeMessage(cmd)
		},
		SilenceUsage: true,
	}
	bridgeMessageWETHCommand = &cobra.Command{
		Use:     "weth",
		Short:   "For L2's that use a gas token, use this to transfer WETH to another chain",
		Long:    bridgeWETHMessageUsage,
		PreRunE: prepInputs,
		RunE: func(cmd *cobra.Command, args []string) error {
			return bridgeWETHMessage(cmd)
		},
		SilenceUsage: true,
	}
	claimAssetCommand = &cobra.Command{
		Use:     "asset",
		Short:   "Claim a deposit",
		Long:    claimAssetUsage,
		PreRunE: prepInputs,
		RunE: func(cmd *cobra.Command, args []string) error {
			return claimAsset(cmd)
		},
		SilenceUsage: true,
	}
	claimMessageCommand = &cobra.Command{
		Use:     "message",
		Short:   "Claim a message",
		Long:    claimMessageUsage,
		PreRunE: prepInputs,
		RunE: func(cmd *cobra.Command, args []string) error {
			return claimMessage(cmd)
		},
		SilenceUsage: true,
	}
	claimEverythingCommand = &cobra.Command{
		Use:     "claim-everything",
		Short:   "Attempt to claim as many deposits and messages as possible",
		PreRunE: prepInputs,
		RunE: func(cmd *cobra.Command, args []string) error {
			return claimEverything(cmd)
		},
		SilenceUsage: true,
	}
	emptyProofCommand = &cobra.Command{
		Use:   "empty-proof",
		Short: "create an empty proof",
		Long:  "Use this command to print an empty proof response that's filled with zero-valued siblings like 0x0000000000000000000000000000000000000000000000000000000000000000. This can be useful when you need to submit a dummy proof.",
		RunE: func(cmd *cobra.Command, args []string) error {
			return emptyProof()
		},
		SilenceUsage: true,
	}
	zeroProofCommand = &cobra.Command{
		Use:   "zero-proof",
		Short: "create a proof that's filled with zeros",
		Long: `Use this command to print a proof response that's filled with the zero
hashes. This values are very helpful for debugging because it would
tell you how populated the tree is and roughly which leaves and
siblings are empty. It's also helpful for sanity checking a proof
response to understand if the hashed value is part of the zero hashes
or if it's actually an intermediate hash.`,
		RunE: func(cmd *cobra.Command, args []string) error {
			return zeroProof()
		},
		SilenceUsage: true,
	}
	proofCommand = &cobra.Command{
		Use:   "proof",
		Short: "Generate a proof for a given range of deposits",
		Long:  proofUsage,
		RunE: func(cmd *cobra.Command, args []string) error {
			return proof(args)
		},
		SilenceUsage: true,
	}
	proofsSharedOptions.AddFlags(proofCommand)
	proofOptions.AddFlags(proofCommand)
	ulxlyProofsCmd.AddCommand(proofCommand)
	ULxLyCmd.AddCommand(proofCommand)

	rollupsProofCommand = &cobra.Command{
		Use:   "rollups-proof",
		Short: "Generate a proof for a given range of rollups",
		Long:  rollupsProofUsage,
		RunE: func(cmd *cobra.Command, args []string) error {
			return rollupsExitRootProof(args)
		},
		SilenceUsage: true,
	}
	proofsSharedOptions.AddFlags(rollupsProofCommand)
	rollupsProofOptions.AddFlags(rollupsProofCommand)
	ulxlyProofsCmd.AddCommand(rollupsProofCommand)
	ULxLyCmd.AddCommand(rollupsProofCommand)

	getDepositCommand = &cobra.Command{
		Use:   "get-deposits",
		Short: "Generate ndjson for each bridge deposit over a particular range of blocks",
		Long:  depositGetUsage,
		RunE: func(cmd *cobra.Command, args []string) error {
			return readDeposit(cmd)
		},
		SilenceUsage: true,
	}
	getDepositsAndVerifyBatchesSharedOptions.AddFlags(getDepositCommand)
	getDepositOptions.AddFlags(getDepositCommand)
	ulxlyGetDepositsAndVerifyBatchesCmd.AddCommand(getDepositCommand)
	ULxLyCmd.AddCommand(getDepositCommand)

	getVerifyBatchesCommand = &cobra.Command{
		Use:   "get-verify-batches",
		Short: "Generate ndjson for each verify batch over a particular range of blocks",
		Long:  verifyBatchesGetUsage,
		RunE: func(cmd *cobra.Command, args []string) error {
			return readVerifyBatches(cmd)
		},
		SilenceUsage: true,
	}
	getDepositsAndVerifyBatchesSharedOptions.AddFlags(getVerifyBatchesCommand)
	getVerifyBatchesOptions.AddFlags(getVerifyBatchesCommand)
	ulxlyGetDepositsAndVerifyBatchesCmd.AddCommand(getVerifyBatchesCommand)
	ULxLyCmd.AddCommand(getVerifyBatchesCommand)

	// Arguments for both bridge and claim
	inputUlxlyArgs.rpcURL = ulxlyBridgeAndClaimCmd.PersistentFlags().String(ArgRPCURL, "", "the URL of the RPC to send the transaction")
	inputUlxlyArgs.bridgeAddress = ulxlyBridgeAndClaimCmd.PersistentFlags().String(ArgBridgeAddress, "", "the address of the lxly bridge")
	inputUlxlyArgs.gasLimit = ulxlyBridgeAndClaimCmd.PersistentFlags().Uint64(ArgGasLimit, 0, "force a gas limit when sending a transaction")
	inputUlxlyArgs.chainID = ulxlyBridgeAndClaimCmd.PersistentFlags().String(ArgChainID, "", "set the chain id to be used in the transaction")
	inputUlxlyArgs.privateKey = ulxlyBridgeAndClaimCmd.PersistentFlags().String(ArgPrivateKey, "", "the hex encoded private key to be used when sending the tx")
	inputUlxlyArgs.destAddress = ulxlyBridgeAndClaimCmd.PersistentFlags().String(ArgDestAddress, "", "the address where the bridge will be sent to")
	inputUlxlyArgs.timeout = ulxlyBridgeAndClaimCmd.PersistentFlags().Uint64(ArgTimeout, 60, "the amount of time to wait while trying to confirm a transaction receipt")
	inputUlxlyArgs.gasPrice = ulxlyBridgeAndClaimCmd.PersistentFlags().String(ArgGasPrice, "", "the gas price to be used")
	inputUlxlyArgs.dryRun = ulxlyBridgeAndClaimCmd.PersistentFlags().Bool(ArgDryRun, false, "do all of the transaction steps but do not send the transaction")
	fatalIfError(ulxlyBridgeAndClaimCmd.MarkPersistentFlagRequired(ArgBridgeAddress))

	// bridge specific args
	inputUlxlyArgs.forceUpdate = ulxlyBridgeCmd.PersistentFlags().Bool(ArgForceUpdate, true, "indicates if the new global exit root is updated or not")
	inputUlxlyArgs.value = ulxlyBridgeCmd.PersistentFlags().String(ArgValue, "0", "the amount in wei to be sent along with the transaction")
	inputUlxlyArgs.destNetwork = ulxlyBridgeCmd.PersistentFlags().Uint32(ArgDestNetwork, 0, "the rollup id of the destination network")
	inputUlxlyArgs.tokenAddress = ulxlyBridgeCmd.PersistentFlags().String(ArgTokenAddress, "0x0000000000000000000000000000000000000000", "the address of an ERC20 token to be used")
	inputUlxlyArgs.callData = ulxlyBridgeCmd.PersistentFlags().String(ArgCallData, "0x", "call data to be passed directly with bridge-message or as an ERC20 Permit")
	inputUlxlyArgs.callDataFile = ulxlyBridgeCmd.PersistentFlags().String(ArgCallDataFile, "", "a file containing hex encoded call data")
	fatalIfError(ulxlyBridgeCmd.MarkPersistentFlagRequired(ArgDestNetwork))

	// Claim specific args
	inputUlxlyArgs.depositCount = ulxlyClaimCmd.PersistentFlags().Uint64(ArgDepositCount, 0, "the deposit count of the bridge transaction")
	inputUlxlyArgs.depositNetwork = ulxlyClaimCmd.PersistentFlags().Uint64(ArgDepositNetwork, 0, "the rollup id of the network where the deposit was initially made")
	inputUlxlyArgs.bridgeServiceURL = ulxlyClaimCmd.PersistentFlags().String(ArgBridgeServiceURL, "", "the URL of the bridge service")
	inputUlxlyArgs.globalIndex = ulxlyClaimCmd.PersistentFlags().String(ArgGlobalIndex, "", "an override of the global index value")
	inputUlxlyArgs.wait = ulxlyClaimCmd.PersistentFlags().Duration(ArgWait, time.Duration(0), "this flag is available for claim asset and claim message. if specified, the command will retry in a loop for the deposit to be ready to claim up to duration. Once the deposit is ready to claim, the claim will actually be sent.")
	fatalIfError(ulxlyClaimCmd.MarkPersistentFlagRequired(ArgDepositCount))
	fatalIfError(ulxlyClaimCmd.MarkPersistentFlagRequired(ArgDepositNetwork))
	fatalIfError(ulxlyClaimCmd.MarkPersistentFlagRequired(ArgBridgeServiceURL))

	// Claim Everything Helper Command
	inputUlxlyArgs.bridgeServiceURLs = claimEverythingCommand.Flags().StringSlice(ArgBridgeMappings, nil, "Mappings between network ids and bridge service urls. E.g. '1=http://network-1-bridgeurl,7=http://network-2-bridgeurl'")
	inputUlxlyArgs.bridgeLimit = claimEverythingCommand.Flags().Int(ArgBridgeLimit, 25, "Limit the number or responses returned by the bridge service when claiming")
	inputUlxlyArgs.bridgeOffset = claimEverythingCommand.Flags().Int(ArgBridgeOffset, 0, "The offset to specify for pagination of the underlying bridge service deposits")
	inputUlxlyArgs.concurrency = claimEverythingCommand.Flags().Uint(ArgConcurrency, 1, "The worker pool size for claims")

	fatalIfError(claimEverythingCommand.MarkFlagRequired(ArgBridgeMappings))

	// Top Level
	ULxLyCmd.AddCommand(ulxlyBridgeAndClaimCmd)
	ULxLyCmd.AddCommand(ulxlyGetDepositsAndVerifyBatchesCmd)
	ULxLyCmd.AddCommand(ulxlyProofsCmd)
	ULxLyCmd.AddCommand(emptyProofCommand)
	ULxLyCmd.AddCommand(zeroProofCommand)
	ULxLyCmd.AddCommand(proofCommand)

	ULxLyCmd.AddCommand(ulxlyBridgeCmd)
	ULxLyCmd.AddCommand(ulxlyClaimCmd)
	ULxLyCmd.AddCommand(claimEverythingCommand)

	// Bridge and Claim
	ulxlyBridgeAndClaimCmd.AddCommand(ulxlyBridgeCmd)
	ulxlyBridgeAndClaimCmd.AddCommand(ulxlyClaimCmd)
	ulxlyBridgeAndClaimCmd.AddCommand(claimEverythingCommand)

	// Bridge
	ulxlyBridgeCmd.AddCommand(bridgeAssetCommand)
	ulxlyBridgeCmd.AddCommand(bridgeMessageCommand)
	ulxlyBridgeCmd.AddCommand(bridgeMessageWETHCommand)

	// Claim
	ulxlyClaimCmd.AddCommand(claimAssetCommand)
	ulxlyClaimCmd.AddCommand(claimMessageCommand)
}<|MERGE_RESOLUTION|>--- conflicted
+++ resolved
@@ -1558,38 +1558,6 @@
 }
 
 type ulxlyArgs struct {
-<<<<<<< HEAD
-	gasLimit            *uint64
-	chainID             *string
-	privateKey          *string
-	addressOfPrivateKey string
-	value               *string
-	rpcURL              *string
-	bridgeAddress       *string
-	destNetwork         *uint32
-	destAddress         *string
-	tokenAddress        *string
-	forceUpdate         *bool
-	callData            *string
-	callDataFile        *string
-	timeout             *uint64
-	depositCount        *uint64
-	depositNetwork      *uint64
-	bridgeServiceURL    *string
-	inputFileName       *string
-	fromBlock           *uint64
-	toBlock             *uint64
-	filterSize          *uint64
-	depositNumber       *uint64
-	globalIndex         *string
-	gasPrice            *string
-	dryRun              *bool
-	bridgeServiceURLs   *[]string
-	bridgeLimit         *int
-	bridgeOffset        *int
-	wait                *time.Duration
-	concurrency         *uint
-=======
 	gasLimit             *uint64
 	chainID              *string
 	privateKey           *string
@@ -1614,7 +1582,7 @@
 	bridgeLimit          *int
 	bridgeOffset         *int
 	wait                 *time.Duration
->>>>>>> 8496e22e
+	concurrency         *uint
 }
 
 var inputUlxlyArgs = ulxlyArgs{}
@@ -1642,36 +1610,6 @@
 )
 
 const (
-<<<<<<< HEAD
-	ArgGasLimit         = "gas-limit"
-	ArgChainID          = "chain-id"
-	ArgPrivateKey       = "private-key"
-	ArgValue            = "value"
-	ArgRPCURL           = "rpc-url"
-	ArgBridgeAddress    = "bridge-address"
-	ArgDestNetwork      = "destination-network"
-	ArgDestAddress      = "destination-address"
-	ArgForceUpdate      = "force-update-root"
-	ArgCallData         = "call-data"
-	ArgCallDataFile     = "call-data-file"
-	ArgTimeout          = "transaction-receipt-timeout"
-	ArgDepositCount     = "deposit-count"
-	ArgDepositNetwork   = "deposit-network"
-	ArgBridgeServiceURL = "bridge-service-url"
-	ArgFileName         = "file-name"
-	ArgFromBlock        = "from-block"
-	ArgToBlock          = "to-block"
-	ArgFilterSize       = "filter-size"
-	ArgTokenAddress     = "token-address"
-	ArgGlobalIndex      = "global-index"
-	ArgDryRun           = "dry-run"
-	ArgGasPrice         = "gas-price"
-	ArgBridgeMappings   = "bridge-service-map"
-	ArgBridgeLimit      = "bridge-limit"
-	ArgBridgeOffset     = "bridge-offset"
-	ArgWait             = "wait"
-	ArgConcurrency      = "concurrency"
-=======
 	ArgGasLimit             = "gas-limit"
 	ArgChainID              = "chain-id"
 	ArgPrivateKey           = "private-key"
@@ -1702,7 +1640,7 @@
 	ArgBridgeLimit          = "bridge-limit"
 	ArgBridgeOffset         = "bridge-offset"
 	ArgWait                 = "wait"
->>>>>>> 8496e22e
+	ArgConcurrency      = "concurrency"
 )
 
 func prepInputs(cmd *cobra.Command, args []string) error {
