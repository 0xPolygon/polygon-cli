--- conflicted
+++ resolved
@@ -1367,11 +1367,8 @@
 	bridgeServiceURLs   *[]string
 	bridgeLimit         *int
 	bridgeOffset        *int
-<<<<<<< HEAD
 	concurrency         *uint
-=======
 	wait                *time.Duration
->>>>>>> f04282d1
 }
 
 var inputUlxlyArgs = ulxlyArgs{}
@@ -1416,11 +1413,8 @@
 	ArgBridgeMappings   = "bridge-service-map"
 	ArgBridgeLimit      = "bridge-limit"
 	ArgBridgeOffset     = "bridge-offset"
-<<<<<<< HEAD
 	ArgConcurrency      = "concurrency"
-=======
 	ArgWait             = "wait"
->>>>>>> f04282d1
 )
 
 func prepInputs(cmd *cobra.Command, args []string) error {
