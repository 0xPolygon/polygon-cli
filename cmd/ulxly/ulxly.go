package ulxly

import (
	"bufio"
	"bytes"
	"context"
	"crypto/ecdsa"
	"crypto/tls"
	_ "embed"
	"encoding/binary"
	"encoding/json"
	"errors"
	"fmt"
	"io"
	"math"
	"math/big"
	"net/http"
	"os"
	"strconv"
	"strings"
	"sync"
	"time"

	"github.com/0xPolygon/polygon-cli/bindings/tokens"
	"github.com/0xPolygon/polygon-cli/bindings/ulxly"
	"github.com/0xPolygon/polygon-cli/bindings/ulxly/polygonrollupmanager"
	"github.com/0xPolygon/polygon-cli/cmd/flag_loader"
	"github.com/0xPolygon/polygon-cli/cmd/ulxly/bridge_service"
	bridge_service_factory "github.com/0xPolygon/polygon-cli/cmd/ulxly/bridge_service/factory"
	smcerror "github.com/0xPolygon/polygon-cli/errors"
	"github.com/ethereum/go-ethereum"
	"github.com/ethereum/go-ethereum/accounts/abi/bind"
	"github.com/ethereum/go-ethereum/common"
	"github.com/ethereum/go-ethereum/core/types"
	"github.com/ethereum/go-ethereum/crypto"
	ethclient "github.com/ethereum/go-ethereum/ethclient"
	ethrpc "github.com/ethereum/go-ethereum/rpc"
	"github.com/rs/zerolog/log"
	"github.com/spf13/cobra"
)

const (
	// TreeDepth of 32 is pulled directly from the
	// _DEPOSIT_CONTRACT_TREE_DEPTH from the smart contract. We
	// could make this a variable as well
	// https://github.com/0xPolygonHermez/zkevm-contracts/blob/54f58c8b64806429bc4d5c52248f29cf80ba401c/contracts/v2/lib/DepositContractBase.sol#L15
	TreeDepth = 32
)

var (
	ErrNotReadyForClaim      = errors.New("the claim transaction is not yet ready to be claimed, try again in a few blocks")
	ErrDepositAlreadyClaimed = errors.New("the claim transaction has already been claimed")
)

type IMT struct {
	Branches   map[uint32][]common.Hash
	Leaves     map[uint32]common.Hash
	Roots      []common.Hash
	ZeroHashes []common.Hash
	Proofs     map[uint32]Proof
}

type Proof struct {
	Siblings     [TreeDepth]common.Hash
	Root         common.Hash
	DepositCount uint32
	LeafHash     common.Hash
}
type RollupsProof struct {
	Siblings [TreeDepth]common.Hash
	Root     common.Hash
	RollupID uint32
	LeafHash common.Hash
}

type DepositID struct {
	DepositCnt uint32 `json:"deposit_cnt"`
	NetworkID  uint32 `json:"network_id"`
}

func readDeposit(cmd *cobra.Command) error {
	bridgeAddress := getSmcOptions.BridgeAddress
	rpcUrl := getEvent.URL
	toBlock := getEvent.ToBlock
	fromBlock := getEvent.FromBlock
	filter := getEvent.FilterSize

	// Use the new helper function
	var rpc *ethrpc.Client
	var err error

	if getEvent.Insecure {
		client, clientErr := createInsecureEthClient(rpcUrl)
		if clientErr != nil {
			log.Error().Err(clientErr).Msg("Unable to create insecure client")
			return clientErr
		}
		defer client.Close()
		rpc = client.Client()
	} else {
		rpc, err = ethrpc.DialContext(cmd.Context(), rpcUrl)
		if err != nil {
			log.Error().Err(err).Msg("Unable to Dial RPC")
			return err
		}
		defer rpc.Close()
	}

	ec := ethclient.NewClient(rpc)

	bridgeV2, err := ulxly.NewUlxly(common.HexToAddress(bridgeAddress), ec)
	if err != nil {
		return err
	}
	currentBlock := fromBlock
	for currentBlock < toBlock {
		endBlock := min(currentBlock+filter, toBlock)

		opts := bind.FilterOpts{
			Start:   currentBlock,
			End:     &endBlock,
			Context: cmd.Context(),
		}
		evtV2Iterator, err := bridgeV2.FilterBridgeEvent(&opts)
		if err != nil {
			return err
		}

		for evtV2Iterator.Next() {
			evt := evtV2Iterator.Event
			log.Info().Uint32("deposit", evt.DepositCount).Uint64("block-number", evt.Raw.BlockNumber).Msg("Found ulxly Deposit")
			var jBytes []byte
			jBytes, err = json.Marshal(evt)
			if err != nil {
				return err
			}
			fmt.Println(string(jBytes))
		}
		err = evtV2Iterator.Close()
		if err != nil {
			log.Error().Err(err).Msg("error closing event iterator")
		}
		currentBlock = endBlock + 1
	}

	return nil
}

func DecodeGlobalIndex(globalIndex *big.Int) (bool, uint32, uint32, error) {
	const lengthGlobalIndexInBytes = 32
	var buf [32]byte
	gIBytes := globalIndex.FillBytes(buf[:])
	if len(gIBytes) != lengthGlobalIndexInBytes {
		return false, 0, 0, fmt.Errorf("invalid globalIndex length. Should be 32. Current length: %d", len(gIBytes))
	}
	mainnetFlag := big.NewInt(0).SetBytes([]byte{gIBytes[23]}).Uint64() == 1
	rollupIndex := big.NewInt(0).SetBytes(gIBytes[24:28])
	localRootIndex := big.NewInt(0).SetBytes(gIBytes[28:32])
	if rollupIndex.Uint64() > math.MaxUint32 {
		return false, 0, 0, fmt.Errorf("invalid rollupIndex length. Should be fit into uint32 type")
	}
	if localRootIndex.Uint64() > math.MaxUint32 {
		return false, 0, 0, fmt.Errorf("invalid localRootIndex length. Should be fit into uint32 type")
	}
	return mainnetFlag, uint32(rollupIndex.Uint64()), uint32(localRootIndex.Uint64()), nil // nolint:gosec
}

func readClaim(cmd *cobra.Command) error {
	bridgeAddress := getSmcOptions.BridgeAddress
	rpcUrl := getEvent.URL
	toBlock := getEvent.ToBlock
	fromBlock := getEvent.FromBlock
	filter := getEvent.FilterSize

	// Use the new helper function
	var rpc *ethrpc.Client
	var err error

	if getEvent.Insecure {
		client, clientErr := createInsecureEthClient(rpcUrl)
		if clientErr != nil {
			log.Error().Err(clientErr).Msg("Unable to create insecure client")
			return clientErr
		}
		defer client.Close()
		rpc = client.Client()
	} else {
		rpc, err = ethrpc.DialContext(cmd.Context(), rpcUrl)
		if err != nil {
			log.Error().Err(err).Msg("Unable to Dial RPC")
			return err
		}
		defer rpc.Close()
	}

	ec := ethclient.NewClient(rpc)

	bridgeV2, err := ulxly.NewUlxly(common.HexToAddress(bridgeAddress), ec)
	if err != nil {
		return err
	}
	currentBlock := fromBlock
	for currentBlock < toBlock {
		endBlock := min(currentBlock+filter, toBlock)

		opts := bind.FilterOpts{
			Start:   currentBlock,
			End:     &endBlock,
			Context: cmd.Context(),
		}
		evtV2Iterator, err := bridgeV2.FilterClaimEvent(&opts)
		if err != nil {
			return err
		}

		for evtV2Iterator.Next() {
			evt := evtV2Iterator.Event
			var (
				mainnetFlag                     bool
				rollupIndex, localExitRootIndex uint32
			)
			mainnetFlag, rollupIndex, localExitRootIndex, err = DecodeGlobalIndex(evt.GlobalIndex)
			if err != nil {
				log.Error().Err(err).Msg("error decoding globalIndex")
				return err
			}
			log.Info().Bool("claim-mainnetFlag", mainnetFlag).Uint32("claim-RollupIndex", rollupIndex).Uint32("claim-LocalExitRootIndex", localExitRootIndex).Uint64("block-number", evt.Raw.BlockNumber).Msg("Found Claim")
			var jBytes []byte
			jBytes, err = json.Marshal(evt)
			if err != nil {
				return err
			}
			fmt.Println(string(jBytes))
		}
		err = evtV2Iterator.Close()
		if err != nil {
			log.Error().Err(err).Msg("error closing event iterator")
		}
		currentBlock = endBlock + 1
	}

	return nil
}

func readVerifyBatches(cmd *cobra.Command) error {
	rollupManagerAddress := getVerifyBatchesOptions.RollupManagerAddress
	rpcUrl := getEvent.URL
	toBlock := getEvent.ToBlock
	fromBlock := getEvent.FromBlock
	filter := getEvent.FilterSize

	// Use the new helper function
	var rpc *ethrpc.Client
	var err error

	if getEvent.Insecure {
		client, clientErr := createInsecureEthClient(rpcUrl)
		if clientErr != nil {
			log.Error().Err(clientErr).Msg("Unable to create insecure client")
			return clientErr
		}
		defer client.Close()
		rpc = client.Client()
	} else {
		rpc, err = ethrpc.DialContext(cmd.Context(), rpcUrl)
		if err != nil {
			log.Error().Err(err).Msg("Unable to Dial RPC")
			return err
		}
		defer rpc.Close()
	}

	client := ethclient.NewClient(rpc)
	rm := common.HexToAddress(rollupManagerAddress)
	rollupManager, err := polygonrollupmanager.NewPolygonrollupmanager(rm, client)
	if err != nil {
		return err
	}
	verifyBatchesTrustedAggregatorSignatureHash := crypto.Keccak256Hash([]byte("VerifyBatchesTrustedAggregator(uint32,uint64,bytes32,bytes32,address)"))

	currentBlock := fromBlock
	for currentBlock < toBlock {
		endBlock := min(currentBlock+filter, toBlock)
		// Filter 0xd1ec3a1216f08b6eff72e169ceb548b782db18a6614852618d86bb19f3f9b0d3
		query := ethereum.FilterQuery{
			FromBlock: new(big.Int).SetUint64(currentBlock),
			ToBlock:   new(big.Int).SetUint64(endBlock),
			Addresses: []common.Address{rm},
			Topics:    [][]common.Hash{{verifyBatchesTrustedAggregatorSignatureHash}},
		}
		logs, err := client.FilterLogs(cmd.Context(), query)
		if err != nil {
			return err
		}

		for _, vLog := range logs {
			vb, err := rollupManager.ParseVerifyBatchesTrustedAggregator(vLog)
			if err != nil {
				return err
			}
			log.Info().Uint32("RollupID", vb.RollupID).Uint64("block-number", vb.Raw.BlockNumber).Msg("Found rollupmanager VerifyBatchesTrustedAggregator event")
			var jBytes []byte
			jBytes, err = json.Marshal(vb)
			if err != nil {
				return err
			}
			fmt.Println(string(jBytes))
		}
		currentBlock = endBlock + 1
	}

	return nil
}

func proof(args []string) error {
	depositNumber := proofOptions.DepositCount
	rawDepositData, err := getInputData(args)
	if err != nil {
		return err
	}
	return readDeposits(rawDepositData, uint32(depositNumber))
}

func balanceTree() error {
	l2NetworkID := balanceTreeOptions.L2NetworkID
	bridgeAddress := common.HexToAddress(balanceTreeOptions.BridgeAddress)

	var client *ethclient.Client
	var err error

	if balanceTreeOptions.Insecure {
		client, err = createInsecureEthClient(balanceTreeOptions.RpcURL)
	} else {
		client, err = ethclient.DialContext(context.Background(), balanceTreeOptions.RpcURL)
	}

	if err != nil {
		return err
	}
	defer client.Close()
	l2RawClaimsData, l2RawDepositsData, err := getBalanceTreeData()
	if err != nil {
		return err
	}
	root, err := computeBalanceTree(client, bridgeAddress, l2RawClaimsData, l2NetworkID, l2RawDepositsData)
	if err != nil {
		return err
	}
	fmt.Printf(`
	{
		"root": "%s"
	}
	`, root.String())
	return nil
}

func nullifierTree(args []string) error {
	rawClaims, err := getInputData(args)
	if err != nil {
		return err
	}
	root, err := computeNullifierTree(rawClaims)
	if err != nil {
		return err
	}
	fmt.Printf(`
	{
		"root": "%s"
	}
	`, root.String())
	return nil
}

func nullifierAndBalanceTree(args []string) error {
	l2NetworkID := balanceTreeOptions.L2NetworkID
	bridgeAddress := common.HexToAddress(balanceTreeOptions.BridgeAddress)

	var client *ethclient.Client
	var err error

	if balanceTreeOptions.Insecure {
		client, err = createInsecureEthClient(balanceTreeOptions.RpcURL)
	} else {
		client, err = ethclient.DialContext(context.Background(), balanceTreeOptions.RpcURL)
	}

	if err != nil {
		return err
	}
	defer client.Close()
	l2RawClaimsData, l2RawDepositsData, err := getBalanceTreeData()
	if err != nil {
		return err
	}
	bridgeV2, err := ulxly.NewUlxly(bridgeAddress, client)
	if err != nil {
		return err
	}
	ler_count, err := bridgeV2.LastUpdatedDepositCount(&bind.CallOpts{Pending: false})
	if err != nil {
		return err
	}
	log.Info().Msgf("Last LER count: %d", ler_count)
	balanceTreeRoot, err := computeBalanceTree(client, bridgeAddress, l2RawClaimsData, l2NetworkID, l2RawDepositsData)
	if err != nil {
		return err
	}
	nullifierTreeRoot, err := computeNullifierTree(l2RawClaimsData)
	if err != nil {
		return err
	}
	initPessimisticRoot := crypto.Keccak256Hash(balanceTreeRoot.Bytes(), nullifierTreeRoot.Bytes(), Uint32ToBytesLittleEndian(ler_count))
	fmt.Printf(`
	{
		"balanceTreeRoot": "%s",
		"nullifierTreeRoot": "%s",
		"initPessimisticRoot": "%s"
	}
	`, balanceTreeRoot.String(), nullifierTreeRoot.String(), initPessimisticRoot.String())
	return nil
}

func computeNullifierTree(rawClaims []byte) (common.Hash, error) {
	buf := bytes.NewBuffer(rawClaims)
	scanner := bufio.NewScanner(buf)
	scannerBuf := make([]byte, 0)
	scanner.Buffer(scannerBuf, 1024*1024)
	nTree, err := NewNullifierTree()
	if err != nil {
		return common.Hash{}, err
	}
	var root common.Hash
	for scanner.Scan() {
		claim := new(ulxly.UlxlyClaimEvent)
		err := json.Unmarshal(scanner.Bytes(), claim)
		if err != nil {
			return common.Hash{}, err
		}
		mainnetFlag, rollupIndex, localExitRootIndex, err := DecodeGlobalIndex(claim.GlobalIndex)
		if err != nil {
			log.Error().Err(err).Msg("error decoding globalIndex")
			return common.Hash{}, err
		}
		log.Info().Bool("MainnetFlag", mainnetFlag).Uint32("RollupIndex", rollupIndex).Uint32("LocalExitRootIndex", localExitRootIndex).Uint64("block-number", claim.Raw.BlockNumber).Msg("Adding Claim")
		nullifierKey := NullifierKey{
			NetworkID: claim.OriginNetwork,
			Index:     localExitRootIndex,
		}
		root, err = nTree.UpdateNullifierTree(nullifierKey)
		if err != nil {
			log.Error().Err(err).Uint32("OriginNetwork: ", claim.OriginNetwork).Msg("error computing nullifierTree. Claim information: GlobalIndex: " + claim.GlobalIndex.String() + ", OriginAddress: " + claim.OriginAddress.String() + ", Amount: " + claim.Amount.String())
			return common.Hash{}, err
		}
	}
	log.Info().Msgf("Final nullifierTree root: %s", root.String())
	return root, nil
}

func computeBalanceTree(client *ethclient.Client, bridgeAddress common.Address, l2RawClaims []byte, l2NetworkID uint32, l2RawDeposits []byte) (common.Hash, error) {
	buf := bytes.NewBuffer(l2RawClaims)
	scanner := bufio.NewScanner(buf)
	scannerBuf := make([]byte, 0)
	scanner.Buffer(scannerBuf, 1024*1024)
	bTree, err := NewBalanceTree()
	if err != nil {
		return common.Hash{}, err
	}
	balances := make(map[string]*big.Int)
	for scanner.Scan() {
		l2Claim := new(ulxly.UlxlyClaimEvent)
		err := json.Unmarshal(scanner.Bytes(), l2Claim)
		if err != nil {
			return common.Hash{}, err
		}
		token := TokenInfo{
			OriginNetwork:      big.NewInt(0).SetUint64(uint64(l2Claim.OriginNetwork)),
			OriginTokenAddress: l2Claim.OriginAddress,
		}
		isMessage, err := checkClaimCalldata(client, bridgeAddress, l2Claim.Raw.TxHash)
		if err != nil {
			return common.Hash{}, err
		}
		if isMessage {
			token.OriginNetwork = big.NewInt(0)
			token.OriginTokenAddress = common.Address{}
		}
		log.Info().Msgf("L2 Claim. isMessage: %v OriginNetwork: %d. TokenAddress: %s. Amount: %s", isMessage, token.OriginNetwork, token.OriginTokenAddress.String(), l2Claim.Amount.String())
		if _, ok := balances[token.String()]; !ok {
			balances[token.String()] = big.NewInt(0)
		}
		balances[token.String()] = big.NewInt(0).Add(balances[token.String()], l2Claim.Amount)

	}
	l2Buf := bytes.NewBuffer(l2RawDeposits)
	l2Scanner := bufio.NewScanner(l2Buf)
	l2ScannerBuf := make([]byte, 0)
	l2Scanner.Buffer(l2ScannerBuf, 1024*1024)
	for l2Scanner.Scan() {
		l2Deposit := new(ulxly.UlxlyBridgeEvent)
		err := json.Unmarshal(l2Scanner.Bytes(), l2Deposit)
		if err != nil {
			return common.Hash{}, err
		}
		token := TokenInfo{
			OriginNetwork:      big.NewInt(0).SetUint64(uint64(l2Deposit.OriginNetwork)),
			OriginTokenAddress: l2Deposit.OriginAddress,
		}
		if _, ok := balances[token.String()]; !ok {
			balances[token.String()] = big.NewInt(0)
		}
		balances[token.String()] = big.NewInt(0).Sub(balances[token.String()], l2Deposit.Amount)
	}
	// Now, the balance map is complete. Let's build the tree.
	var root common.Hash
	for t, balance := range balances {
		if balance.Cmp(big.NewInt(0)) == 0 {
			continue
		}
		token, err := TokenInfoStringToStruct(t)
		if err != nil {
			return common.Hash{}, err
		}
		if token.OriginNetwork.Uint64() == uint64(l2NetworkID) {
			continue
		}
		root, err = bTree.UpdateBalanceTree(token, balance)
		if err != nil {
			return common.Hash{}, err
		}
		log.Info().Msgf("New balanceTree leaf. OriginNetwork: %s, TokenAddress: %s, Balance: %s, Root: %s", token.OriginNetwork.String(), token.OriginTokenAddress.String(), balance.String(), root.String())
	}
	log.Info().Msgf("Final balanceTree root: %s", root.String())

	return root, nil
}

func rollupsExitRootProof(args []string) error {
	rollupID := rollupsProofOptions.RollupID
	completeMT := rollupsProofOptions.CompleteMerkleTree
	rawLeavesData, err := getInputData(args)
	if err != nil {
		return err
	}
	return readRollupsExitRootLeaves(rawLeavesData, rollupID, completeMT)
}

func emptyProof() error {
	p := new(Proof)

	e := generateEmptyHashes(TreeDepth)
	copy(p.Siblings[:], e)
	fmt.Println(String(p))
	return nil
}

func zeroProof() error {
	p := new(Proof)

	e := generateZeroHashes(TreeDepth)
	copy(p.Siblings[:], e)
	fmt.Println(String(p))
	return nil
}

type JsonError struct {
	Code    int         `json:"code"`
	Message string      `json:"message"`
	Data    interface{} `json:"data"`
}

func logAndReturnJsonError(ctx context.Context, client *ethclient.Client, tx *types.Transaction, opts *bind.TransactOpts, err error) error {

	var callErr error
	if tx != nil {
		// in case the error came down to gas estimation, we can sometimes get more information by doing a call
		_, callErr = client.CallContract(ctx, ethereum.CallMsg{
			From:          opts.From,
			To:            tx.To(),
			Gas:           tx.Gas(),
			GasPrice:      tx.GasPrice(),
			GasFeeCap:     tx.GasFeeCap(),
			GasTipCap:     tx.GasTipCap(),
			Value:         tx.Value(),
			Data:          tx.Data(),
			AccessList:    tx.AccessList(),
			BlobGasFeeCap: tx.BlobGasFeeCap(),
			BlobHashes:    tx.BlobHashes(),
		}, nil)

		if inputUlxlyArgs.dryRun {
			castCmd := "cast call"
			castCmd += fmt.Sprintf(" --rpc-url %s", inputUlxlyArgs.rpcURL)
			castCmd += fmt.Sprintf(" --from %s", opts.From.String())
			castCmd += fmt.Sprintf(" --gas-limit %d", tx.Gas())
			if tx.Type() == types.LegacyTxType {
				castCmd += fmt.Sprintf(" --gas-price %s", tx.GasPrice().String())
			} else {
				castCmd += fmt.Sprintf(" --gas-price %s", tx.GasFeeCap().String())
				castCmd += fmt.Sprintf(" --priority-gas-price %s", tx.GasTipCap().String())
			}
			castCmd += fmt.Sprintf(" --value %s", tx.Value().String())
			castCmd += fmt.Sprintf(" %s", tx.To().String())
			castCmd += fmt.Sprintf(" %s", common.Bytes2Hex(tx.Data()))
			log.Info().Str("cmd", castCmd).Msg("use this command to replicate the call")
		}
	}

	if err == nil {
		return nil
	}

	var jsonError JsonError
	jsonErrorBytes, jsErr := json.Marshal(err)
	if jsErr != nil {
		log.Error().Err(err).Msg("Unable to interact with the bridge contract")
		return err
	}

	jsErr = json.Unmarshal(jsonErrorBytes, &jsonError)
	if jsErr != nil {
		log.Error().Err(err).Msg("Unable to interact with the bridge contract")
		return err
	}

	reason, decodeErr := smcerror.DecodeSmcErrorCode(jsonError.Data)
	if decodeErr != nil {
		log.Error().Err(err).Msg("unable to decode smart contract error")
		return err
	}
	errLog := log.Error().
		Err(err).
		Str("message", jsonError.Message).
		Int("code", jsonError.Code).
		Interface("data", jsonError.Data).
		Str("reason", reason)

	if callErr != nil {
		errLog = errLog.Err(callErr)
	}

	customErr := errors.New(err.Error() + ": " + reason)
	if errCode, isValid := jsonError.Data.(string); isValid && errCode == "0x646cf558" {
		// I don't want to bother with the additional error logging for previously claimed deposits
		return customErr
	}

	errLog.Msg("Unable to interact with bridge contract")
	return customErr
}

// Function to parse deposit count from bridge transaction logs
func ParseBridgeDepositCount(logs []types.Log, bridgeContract *ulxly.Ulxly) (uint32, error) {
	for _, log := range logs {
		// Try to parse the log as a BridgeEvent using the contract's filterer
		bridgeEvent, err := bridgeContract.ParseBridgeEvent(log)
		if err != nil {
			// This log is not a bridge event, continue to next log
			continue
		}

		// Successfully parsed a bridge event, return the deposit count
		return bridgeEvent.DepositCount, nil
	}

	return 0, fmt.Errorf("bridge event not found in logs")
}

// parseDepositCountFromTransaction extracts the deposit count from a bridge transaction receipt
func parseDepositCountFromTransaction(ctx context.Context, client *ethclient.Client, txHash common.Hash, bridgeContract *ulxly.Ulxly) (uint32, error) {
	receipt, err := client.TransactionReceipt(ctx, txHash)
	if err != nil {
		return 0, err
	}

	// Check if the transaction was successful before trying to parse logs
	if receipt.Status == 0 {
		log.Error().Str("txHash", receipt.TxHash.String()).Msg("Bridge transaction failed")
		return 0, fmt.Errorf("bridge transaction failed with hash: %s", receipt.TxHash.String())
	}

	// Convert []*types.Log to []types.Log
	logs := make([]types.Log, len(receipt.Logs))
	for i, log := range receipt.Logs {
		logs[i] = *log
	}

	depositCount, err := ParseBridgeDepositCount(logs, bridgeContract)
	if err != nil {
		log.Error().Err(err).Msg("failed to parse deposit count from logs")
		return 0, err
	}

	return depositCount, nil
}

func bridgeAsset(cmd *cobra.Command) error {
	bridgeAddr := inputUlxlyArgs.bridgeAddress
	privateKey := inputUlxlyArgs.privateKey
	gasLimit := inputUlxlyArgs.gasLimit
	destinationAddress := inputUlxlyArgs.destAddress
	chainID := inputUlxlyArgs.chainID
	amount := inputUlxlyArgs.value
	tokenAddr := inputUlxlyArgs.tokenAddress
	callDataString := inputUlxlyArgs.callData
	destinationNetwork := inputUlxlyArgs.destNetwork
	isForced := inputUlxlyArgs.forceUpdate
	timeoutTxnReceipt := inputUlxlyArgs.timeout
	RPCURL := inputUlxlyArgs.rpcURL

	client, err := createEthClient(cmd.Context(), RPCURL)
	if err != nil {
		log.Error().Err(err).Msg("Unable to Dial RPC")
		return err
	}
	defer client.Close()

	// Initialize and assign variables required to send transaction payload
	bridgeV2, toAddress, auth, err := generateTransactionPayload(cmd.Context(), client, bridgeAddr, privateKey, gasLimit, destinationAddress, chainID)
	if err != nil {
		log.Error().Err(err).Msg("error generating transaction payload")
		return err
	}

	bridgeAddress := common.HexToAddress(bridgeAddr)
	value, _ := big.NewInt(0).SetString(amount, 0)
	tokenAddress := common.HexToAddress(tokenAddr)
	callData := common.Hex2Bytes(strings.TrimPrefix(callDataString, "0x"))

	if tokenAddress == common.HexToAddress("0x0000000000000000000000000000000000000000") {
		auth.Value = value
	} else {
		// in case it's a token transfer, we need to ensure that the bridge contract
		// has enough allowance to transfer the tokens on behalf of the user
		tokenContract, iErr := tokens.NewERC20(tokenAddress, client)
		if iErr != nil {
			log.Error().Err(iErr).Msg("error getting token contract")
			return iErr
		}

		allowance, iErr := tokenContract.Allowance(&bind.CallOpts{Pending: false}, auth.From, bridgeAddress)
		if iErr != nil {
			log.Error().Err(iErr).Msg("error getting token allowance")
			return iErr
		}

		if allowance.Cmp(value) < 0 {
			log.Info().
				Str("amount", value.String()).
				Str("tokenAddress", tokenAddress.String()).
				Str("bridgeAddress", bridgeAddress.String()).
				Str("userAddress", auth.From.String()).
				Msg("approving bridge contract to spend tokens on behalf of user")

			// Approve the bridge contract to spend the tokens on behalf of the user
			approveTxn, iErr := tokenContract.Approve(auth, bridgeAddress, value)
			if iErr = logAndReturnJsonError(cmd.Context(), client, approveTxn, auth, iErr); iErr != nil {
				return iErr
			}
			log.Info().Msg("approveTxn: " + approveTxn.Hash().String())
			if iErr = WaitMineTransaction(cmd.Context(), client, approveTxn, timeoutTxnReceipt); iErr != nil {
				return iErr
			}
		}
	}

	bridgeTxn, err := bridgeV2.BridgeAsset(auth, destinationNetwork, toAddress, value, tokenAddress, isForced, callData)
	if err = logAndReturnJsonError(cmd.Context(), client, bridgeTxn, auth, err); err != nil {
		log.Info().Err(err).Str("calldata", callDataString).Msg("Bridge transaction failed")
		return err
	}
	log.Info().Msg("bridgeTxn: " + bridgeTxn.Hash().String())
	if err = WaitMineTransaction(cmd.Context(), client, bridgeTxn, timeoutTxnReceipt); err != nil {
		return err
	}
	depositCount, err := parseDepositCountFromTransaction(cmd.Context(), client, bridgeTxn.Hash(), bridgeV2)
	if err != nil {
		return err
	}

	log.Info().Uint32("depositCount", depositCount).Msg("Bridge deposit count parsed from logs")
	return nil
}

func bridgeMessage(cmd *cobra.Command) error {
	bridgeAddress := inputUlxlyArgs.bridgeAddress
	privateKey := inputUlxlyArgs.privateKey
	gasLimit := inputUlxlyArgs.gasLimit
	destinationAddress := inputUlxlyArgs.destAddress
	chainID := inputUlxlyArgs.chainID
	amount := inputUlxlyArgs.value
	tokenAddr := inputUlxlyArgs.tokenAddress
	callDataString := inputUlxlyArgs.callData
	destinationNetwork := inputUlxlyArgs.destNetwork
	isForced := inputUlxlyArgs.forceUpdate
	timeoutTxnReceipt := inputUlxlyArgs.timeout
	RPCURL := inputUlxlyArgs.rpcURL

	// Dial the Ethereum RPC server.
	client, err := createEthClient(cmd.Context(), RPCURL)
	if err != nil {
		log.Error().Err(err).Msg("Unable to Dial RPC")
		return err
	}
	defer client.Close()
	// Initialize and assign variables required to send transaction payload
	bridgeV2, toAddress, auth, err := generateTransactionPayload(cmd.Context(), client, bridgeAddress, privateKey, gasLimit, destinationAddress, chainID)
	if err != nil {
		log.Error().Err(err).Msg("error generating transaction payload")
		return err
	}

	value, _ := big.NewInt(0).SetString(amount, 0)
	tokenAddress := common.HexToAddress(tokenAddr)
	callData := common.Hex2Bytes(strings.TrimPrefix(callDataString, "0x"))

	if tokenAddress == common.HexToAddress("0x0000000000000000000000000000000000000000") {
		auth.Value = value
	}

	bridgeTxn, err := bridgeV2.BridgeMessage(auth, destinationNetwork, toAddress, isForced, callData)
	if err = logAndReturnJsonError(cmd.Context(), client, bridgeTxn, auth, err); err != nil {
		log.Info().Err(err).Str("calldata", callDataString).Msg("Bridge transaction failed")
		return err
	}
	log.Info().Msg("bridgeTxn: " + bridgeTxn.Hash().String())
	if err = WaitMineTransaction(cmd.Context(), client, bridgeTxn, timeoutTxnReceipt); err != nil {
		return err
	}
	depositCount, err := parseDepositCountFromTransaction(cmd.Context(), client, bridgeTxn.Hash(), bridgeV2)
	if err != nil {
		return err
	}

	log.Info().Uint32("depositCount", depositCount).Msg("Bridge deposit count parsed from logs")
	return nil
}

func bridgeWETHMessage(cmd *cobra.Command) error {
	bridgeAddress := inputUlxlyArgs.bridgeAddress
	privateKey := inputUlxlyArgs.privateKey
	gasLimit := inputUlxlyArgs.gasLimit
	destinationAddress := inputUlxlyArgs.destAddress
	chainID := inputUlxlyArgs.chainID
	amount := inputUlxlyArgs.value
	callDataString := inputUlxlyArgs.callData
	destinationNetwork := inputUlxlyArgs.destNetwork
	isForced := inputUlxlyArgs.forceUpdate
	timeoutTxnReceipt := inputUlxlyArgs.timeout
	RPCURL := inputUlxlyArgs.rpcURL

	// Dial the Ethereum RPC server.
	client, err := createEthClient(cmd.Context(), RPCURL)
	if err != nil {
		log.Error().Err(err).Msg("Unable to Dial RPC")
		return err
	}
	defer client.Close()
	// Initialize and assign variables required to send transaction payload
	bridgeV2, toAddress, auth, err := generateTransactionPayload(cmd.Context(), client, bridgeAddress, privateKey, gasLimit, destinationAddress, chainID)
	if err != nil {
		log.Error().Err(err).Msg("error generating transaction payload")
		return err
	}
	// Check if WETH is allowed
	wethAddress, err := bridgeV2.WETHToken(&bind.CallOpts{Pending: false})
	if err != nil {
		log.Error().Err(err).Msg("error getting WETH address from the bridge smc")
		return err
	}
	if wethAddress == (common.Address{}) {
		return fmt.Errorf("bridge WETH not allowed. Native ETH token configured in this network. This tx will fail")
	}

	value, _ := big.NewInt(0).SetString(amount, 0)
	callData := common.Hex2Bytes(strings.TrimPrefix(callDataString, "0x"))

	bridgeTxn, err := bridgeV2.BridgeMessageWETH(auth, destinationNetwork, toAddress, value, isForced, callData)
	if err = logAndReturnJsonError(cmd.Context(), client, bridgeTxn, auth, err); err != nil {
		log.Info().Err(err).Str("calldata", callDataString).Msg("Bridge transaction failed")
		return err
	}
	log.Info().Msg("bridgeTxn: " + bridgeTxn.Hash().String())
	if err = WaitMineTransaction(cmd.Context(), client, bridgeTxn, timeoutTxnReceipt); err != nil {
		return err
	}
	depositCount, err := parseDepositCountFromTransaction(cmd.Context(), client, bridgeTxn.Hash(), bridgeV2)
	if err != nil {
		return err
	}

	log.Info().Uint32("depositCount", depositCount).Msg("Bridge deposit count parsed from logs")
	return nil
}

func claimAsset(cmd *cobra.Command) error {
<<<<<<< HEAD
	bridgeAddress := *inputUlxlyArgs.bridgeAddress
	privateKey := *inputUlxlyArgs.privateKey
	gasLimit := *inputUlxlyArgs.gasLimit
	destinationAddress := *inputUlxlyArgs.destAddress
	chainID := *inputUlxlyArgs.chainID
	timeoutTxnReceipt := *inputUlxlyArgs.timeout
	RPCURL := *inputUlxlyArgs.rpcURL
	depositCount := *inputUlxlyArgs.depositCount
	depositNetwork := *inputUlxlyArgs.depositNetwork
	globalIndexOverride := *inputUlxlyArgs.globalIndex
	proofGERHash := *inputUlxlyArgs.proofGER
	wait := *inputUlxlyArgs.wait
=======
	bridgeAddress := inputUlxlyArgs.bridgeAddress
	privateKey := inputUlxlyArgs.privateKey
	gasLimit := inputUlxlyArgs.gasLimit
	destinationAddress := inputUlxlyArgs.destAddress
	chainID := inputUlxlyArgs.chainID
	timeoutTxnReceipt := inputUlxlyArgs.timeout
	RPCURL := inputUlxlyArgs.rpcURL
	depositCount := inputUlxlyArgs.depositCount
	depositNetwork := inputUlxlyArgs.depositNetwork
	bridgeServiceUrl := inputUlxlyArgs.bridgeServiceURL
	globalIndexOverride := inputUlxlyArgs.globalIndex
	wait := inputUlxlyArgs.wait
>>>>>>> fbaa3db9

	// Dial Ethereum client
	client, err := createEthClient(cmd.Context(), RPCURL)
	if err != nil {
		log.Error().Err(err).Msg("Unable to Dial RPC")
		return err
	}
	defer client.Close()
	// Initialize and assign variables required to send transaction payload
	bridgeV2, _, auth, err := generateTransactionPayload(cmd.Context(), client, bridgeAddress, privateKey, gasLimit, destinationAddress, chainID)
	if err != nil {
		log.Error().Err(err).Msg("error generating transaction payload")
		return err
	}

	deposit, err := getDepositWhenReadyForClaim(depositNetwork, depositCount, wait)
	if err != nil {
		log.Error().Err(err)
		return err
	}

	if deposit.LeafType != 0 {
		log.Warn().Msg("Deposit leafType is not asset")
	}
	if globalIndexOverride != "" {
		deposit.GlobalIndex.SetString(globalIndexOverride, 10)
	}

	proof, err := getMerkleProofsExitRoots(bridgeService, *deposit, proofGERHash)
	if err != nil {
		log.Error().Err(err).Msg("error getting merkle proofs and exit roots from bridge service")
		return err
	}

	claimTxn, err := bridgeV2.ClaimAsset(auth, bridge_service.HashSliceToBytesArray(proof.MerkleProof), bridge_service.HashSliceToBytesArray(proof.RollupMerkleProof), deposit.GlobalIndex, *proof.MainExitRoot, *proof.RollupExitRoot, deposit.OrigNet, deposit.OrigAddr, deposit.DestNet, deposit.DestAddr, deposit.Amount, deposit.Metadata)
	if err = logAndReturnJsonError(cmd.Context(), client, claimTxn, auth, err); err != nil {
		return err
	}
	log.Info().Msg("claimTxn: " + claimTxn.Hash().String())
	return WaitMineTransaction(cmd.Context(), client, claimTxn, timeoutTxnReceipt)
}

func claimMessage(cmd *cobra.Command) error {
<<<<<<< HEAD
	bridgeAddress := *inputUlxlyArgs.bridgeAddress
	privateKey := *inputUlxlyArgs.privateKey
	gasLimit := *inputUlxlyArgs.gasLimit
	destinationAddress := *inputUlxlyArgs.destAddress
	chainID := *inputUlxlyArgs.chainID
	timeoutTxnReceipt := *inputUlxlyArgs.timeout
	RPCURL := *inputUlxlyArgs.rpcURL
	depositCount := *inputUlxlyArgs.depositCount
	depositNetwork := *inputUlxlyArgs.depositNetwork
	globalIndexOverride := *inputUlxlyArgs.globalIndex
	proofGERHash := *inputUlxlyArgs.proofGER
	wait := *inputUlxlyArgs.wait
=======
	bridgeAddress := inputUlxlyArgs.bridgeAddress
	privateKey := inputUlxlyArgs.privateKey
	gasLimit := inputUlxlyArgs.gasLimit
	destinationAddress := inputUlxlyArgs.destAddress
	chainID := inputUlxlyArgs.chainID
	timeoutTxnReceipt := inputUlxlyArgs.timeout
	RPCURL := inputUlxlyArgs.rpcURL
	depositCount := inputUlxlyArgs.depositCount
	depositNetwork := inputUlxlyArgs.depositNetwork
	bridgeServiceUrl := inputUlxlyArgs.bridgeServiceURL
	globalIndexOverride := inputUlxlyArgs.globalIndex
	wait := inputUlxlyArgs.wait
>>>>>>> fbaa3db9

	// Dial Ethereum client
	client, err := createEthClient(cmd.Context(), RPCURL)
	if err != nil {
		log.Error().Err(err).Msg("Unable to Dial RPC")
		return err
	}
	defer client.Close()
	// Initialize and assign variables required to send transaction payload
	bridgeV2, _, auth, err := generateTransactionPayload(cmd.Context(), client, bridgeAddress, privateKey, gasLimit, destinationAddress, chainID)
	if err != nil {
		log.Error().Err(err).Msg("error generating transaction payload")
		return err
	}

	deposit, err := getDepositWhenReadyForClaim(depositNetwork, depositCount, wait)
	if err != nil {
		log.Error().Err(err)
		return err
	}

	if deposit.LeafType != 1 {
		log.Warn().Msg("Deposit leafType is not message")
	}
	if globalIndexOverride != "" {
		deposit.GlobalIndex.SetString(globalIndexOverride, 10)
	}

	proof, err := getMerkleProofsExitRoots(bridgeService, *deposit, proofGERHash)
	if err != nil {
		log.Error().Err(err).Msg("error getting merkle proofs and exit roots from bridge service")
		return err
	}

	claimTxn, err := bridgeV2.ClaimMessage(auth, bridge_service.HashSliceToBytesArray(proof.MerkleProof), bridge_service.HashSliceToBytesArray(proof.RollupMerkleProof), deposit.GlobalIndex, *proof.MainExitRoot, *proof.RollupExitRoot, deposit.OrigNet, deposit.OrigAddr, deposit.DestNet, deposit.DestAddr, deposit.Amount, deposit.Metadata)
	if err = logAndReturnJsonError(cmd.Context(), client, claimTxn, auth, err); err != nil {
		return err
	}
	log.Info().Msg("claimTxn: " + claimTxn.Hash().String())
	return WaitMineTransaction(cmd.Context(), client, claimTxn, timeoutTxnReceipt)
}

func getDepositWhenReadyForClaim(depositNetwork, depositCount uint32, wait time.Duration) (*bridge_service.Deposit, error) {
	var deposit *bridge_service.Deposit
	var err error

	waiter := time.After(wait)

out:
	for {
		deposit, err = getDeposit(depositNetwork, depositCount)
		if err == nil {
			log.Info().Msg("The deposit is ready to be claimed")
			break out
		}

		select {
		case <-waiter:
			if wait != 0 {
				err = fmt.Errorf("the deposit seems to be stuck after %s", wait.String())
			}
			break out
		default:
			if errors.Is(err, ErrNotReadyForClaim) || errors.Is(err, bridge_service.ErrNotFound) {
				log.Info().Msg("retrying...")
				time.Sleep(10 * time.Second)
				continue
			}
			break out
		}
	}
	return deposit, err
}

func getBridgeServiceURLs() (map[uint32]string, error) {
	bridgeServiceUrls := inputUlxlyArgs.bridgeServiceURLs
	urlMap := make(map[uint32]string)
	for _, mapping := range bridgeServiceUrls {
		pieces := strings.Split(mapping, "=")
		if len(pieces) != 2 {
			return nil, fmt.Errorf("bridge service url mapping should contain a networkid and url separated by an equal sign. Got: %s", mapping)
		}
		networkId, err := strconv.ParseInt(pieces[0], 10, 32)
		if err != nil {
			return nil, err
		}
		urlMap[uint32(networkId)] = pieces[1]
	}
	return urlMap, nil
}

func claimEverything(cmd *cobra.Command) error {
	privateKey := inputUlxlyArgs.privateKey
	claimerAddress := inputUlxlyArgs.addressOfPrivateKey
<<<<<<< HEAD
	gasLimit := *inputUlxlyArgs.gasLimit
	chainID := *inputUlxlyArgs.chainID
	timeoutTxnReceipt := *inputUlxlyArgs.timeout
	bridgeAddress := *inputUlxlyArgs.bridgeAddress
	destinationAddress := *inputUlxlyArgs.destAddress
	RPCURL := *inputUlxlyArgs.rpcURL
	limit := *inputUlxlyArgs.bridgeLimit
	offset := *inputUlxlyArgs.bridgeOffset
	concurrency := *inputUlxlyArgs.concurrency
=======
	gasLimit := inputUlxlyArgs.gasLimit
	chainID := inputUlxlyArgs.chainID
	timeoutTxnReceipt := inputUlxlyArgs.timeout
	bridgeAddress := inputUlxlyArgs.bridgeAddress
	destinationAddress := inputUlxlyArgs.destAddress
	RPCURL := inputUlxlyArgs.rpcURL
	limit := inputUlxlyArgs.bridgeLimit
	offset := inputUlxlyArgs.bridgeOffset
	concurrency := inputUlxlyArgs.concurrency
	urls, err := getBridgeServiceURLs()
	if err != nil {
		return err
	}
>>>>>>> fbaa3db9

	depositMap := make(map[DepositID]*bridge_service.Deposit)

	for networkID, bridgeService := range bridgeServices {
		deposits, _, bErr := getDepositsForAddress(bridgeService, destinationAddress, offset, limit)
		if bErr != nil {
			log.Err(bErr).Uint32("id", networkID).Str("url", bridgeService.Url()).Msgf("Error getting deposits for bridge: %s", bErr.Error())
			return bErr
		}
		for idx, deposit := range deposits {
			depId := DepositID{
				DepositCnt: deposit.DepositCnt,
				NetworkID:  deposit.NetworkID,
			}
			_, hasKey := depositMap[depId]
			// if we haven't seen this deposit at all, we'll store it
			if !hasKey {
				depositMap[depId] = &deposits[idx]
				continue
			}

			// if this new deposit is ready for claim OR it has already been claimed we should override the existing value
			if *inputUlxlyArgs.legacy {
				if deposit.ReadyForClaim || deposit.ClaimTxHash != nil {
					depositMap[depId] = &deposits[idx]
				}
			}
		}
	}

	client, err := createEthClient(cmd.Context(), RPCURL)
	if err != nil {
		log.Error().Err(err).Msg("Unable to Dial RPC")
		return err
	}
	defer client.Close()

	bridgeContract, _, opts, err := generateTransactionPayload(cmd.Context(), client, bridgeAddress, privateKey, gasLimit, destinationAddress, chainID)
	if err != nil {
		return err
	}
	currentNetworkID, err := bridgeContract.NetworkID(nil)
	if err != nil {
		return err
	}
	log.Info().Uint32("networkID", currentNetworkID).Msg("current network")

	workPool := make(chan *bridge_service.Deposit, concurrency) // bounded chan for controlled concurrency

	nonceCounter, err := currentNonce(cmd.Context(), client, claimerAddress)
	if err != nil {
		return err
	}
	log.Info().Int64("nonce", nonceCounter.Int64()).Msg("starting nonce")
	nonceMutex := sync.Mutex{}
	nonceIncrement := big.NewInt(1)
	retryNonces := make(chan *big.Int, concurrency) // bounded same as workPool

	wg := sync.WaitGroup{} // wg so the last ones can get processed

	for _, d := range depositMap {
		wg.Add(1)
		workPool <- d // block until a slot is available
		go func(deposit *bridge_service.Deposit) {
			defer func() {
				<-workPool // release work slot
			}()
			defer wg.Done()

			if deposit.DestNet != currentNetworkID {
				log.Debug().Uint32("destination_network", deposit.DestNet).Msg("discarding deposit for different network")
				return
			}
			if deposit.ClaimTxHash != nil {
				log.Info().Str("txhash", deposit.ClaimTxHash.String()).Msg("It looks like this tx was already claimed")
				return
			}
			// Either use the next retry nonce, or set and increment the next one
			var nextNonce *big.Int
			select {
			case n := <-retryNonces:
				nextNonce = n
			default:
				nonceMutex.Lock()
				nextNonce = big.NewInt(nonceCounter.Int64())
				nonceCounter = nonceCounter.Add(nonceCounter, nonceIncrement)
				nonceMutex.Unlock()
			}
			log.Info().Int64("nonce", nextNonce.Int64()).Msg("Next nonce")

			claimTx, dErr := claimSingleDeposit(cmd, client, bridgeContract, withNonce(opts, nextNonce), *deposit, bridgeServices, currentNetworkID)
			if dErr != nil {
				log.Warn().Err(dErr).Uint32("DepositCnt", deposit.DepositCnt).
					Uint32("OrigNet", deposit.OrigNet).
					Uint32("DestNet", deposit.DestNet).
					Uint32("NetworkID", deposit.NetworkID).
					Stringer("OrigAddr", deposit.OrigAddr).
					Stringer("DestAddr", deposit.DestAddr).
					Int64("nonce", nextNonce.Int64()).
					Msg("There was an error claiming")

				// Some nonces should not be reused
				if strings.Contains(dErr.Error(), "could not replace existing") {
					return
				}
				if strings.Contains(dErr.Error(), "already known") {
					return
				}
				if strings.Contains(dErr.Error(), "nonce is too low") {
					return
				}
				// are there other cases?
				retryNonces <- nextNonce
				return
			}
			dErr = WaitMineTransaction(cmd.Context(), client, claimTx, timeoutTxnReceipt)
			if dErr != nil {
				log.Error().Err(dErr).Msg("error while waiting for tx to mine")
			}
		}(d)
	}

	wg.Wait()
	return nil
}

func currentNonce(ctx context.Context, client *ethclient.Client, address string) (*big.Int, error) {
	addr := common.HexToAddress(address)
	nonce, err := client.NonceAt(ctx, addr, nil)
	if err != nil {
		log.Error().Err(err).Str("address", addr.Hex()).Msg("Failed to get nonce")
		return nil, err
	}
	n := int64(nonce)
	return big.NewInt(n), nil
}

// todo: implement for other fields in library, or find a library that does this
func withNonce(opts *bind.TransactOpts, newNonce *big.Int) *bind.TransactOpts {
	if opts == nil {
		return nil
	}
	clone := &bind.TransactOpts{
		From:     opts.From,
		Signer:   opts.Signer,
		GasLimit: opts.GasLimit,
		Context:  opts.Context, // Usually OK to share, unless you need a separate context
		NoSend:   opts.NoSend,
	}
	// Deep-copy big.Int fields
	if opts.Value != nil {
		clone.Value = new(big.Int).Set(opts.Value)
	}
	if opts.GasFeeCap != nil {
		clone.GasFeeCap = new(big.Int).Set(opts.GasFeeCap)
	}
	if opts.GasTipCap != nil {
		clone.GasTipCap = new(big.Int).Set(opts.GasTipCap)
	}
	// Set the new nonce
	if newNonce != nil {
		clone.Nonce = new(big.Int).Set(newNonce)
	}

	return clone
}

func claimSingleDeposit(cmd *cobra.Command, client *ethclient.Client, bridgeContract *ulxly.Ulxly, opts *bind.TransactOpts, deposit bridge_service.Deposit, bridgeServices map[uint32]bridge_service.BridgeService, currentNetworkID uint32) (*types.Transaction, error) {
	networkIDForBridgeService := deposit.NetworkID
	if deposit.NetworkID == 0 {
		networkIDForBridgeService = currentNetworkID
	}

	bridgeServiceFromMap, hasKey := bridgeServices[networkIDForBridgeService]
	if !hasKey {
		return nil, fmt.Errorf("we don't have a bridge service url for network: %d", deposit.DestNet)
	}

	proof, err := getMerkleProofsExitRoots(bridgeServiceFromMap, deposit, "")
	if err != nil {
		log.Error().Err(err).Msg("error getting merkle proofs and exit roots from bridge service")
		return nil, err
	}

	var claimTx *types.Transaction
	if deposit.LeafType == 0 {
		claimTx, err = bridgeContract.ClaimAsset(opts, bridge_service.HashSliceToBytesArray(proof.MerkleProof), bridge_service.HashSliceToBytesArray(proof.RollupMerkleProof), deposit.GlobalIndex, *proof.MainExitRoot, *proof.RollupExitRoot, deposit.OrigNet, deposit.OrigAddr, deposit.DestNet, deposit.DestAddr, deposit.Amount, deposit.Metadata)
	} else {
		claimTx, err = bridgeContract.ClaimMessage(opts, bridge_service.HashSliceToBytesArray(proof.MerkleProof), bridge_service.HashSliceToBytesArray(proof.RollupMerkleProof), deposit.GlobalIndex, *proof.MainExitRoot, *proof.RollupExitRoot, deposit.OrigNet, deposit.OrigAddr, deposit.DestNet, deposit.DestAddr, deposit.Amount, deposit.Metadata)
	}

	if err = logAndReturnJsonError(cmd.Context(), client, claimTx, opts, err); err != nil {
		log.Warn().
			Uint32("DepositCnt", deposit.DepositCnt).
			Uint32("OrigNet", deposit.OrigNet).
			Uint32("DestNet", deposit.DestNet).
			Uint32("NetworkID", deposit.NetworkID).
			Stringer("OrigAddr", deposit.OrigAddr).
			Stringer("DestAddr", deposit.DestAddr).
			Msg("attempt to claim deposit failed")
		return nil, err
	}
	log.Info().Stringer("txhash", claimTx.Hash()).Msg("sent claim")

	return claimTx, nil
}

// Wait for the transaction to be mined
func WaitMineTransaction(ctx context.Context, client *ethclient.Client, tx *types.Transaction, txTimeout uint64) error {
	if inputUlxlyArgs.dryRun {
		txJson, _ := tx.MarshalJSON()
		log.Info().RawJSON("tx", txJson).Msg("Skipping receipt check. Dry run is enabled")
		return nil
	}
	txnMinedTimer := time.NewTimer(time.Duration(txTimeout) * time.Second)
	defer txnMinedTimer.Stop()
	for {
		select {
		case <-txnMinedTimer.C:
			log.Info().Msg("Wait timer for transaction receipt exceeded!")
			return nil
		default:
			r, err := client.TransactionReceipt(ctx, tx.Hash())
			if err != nil {
				if err.Error() != "not found" {
					log.Error().Err(err)
					return err
				}
				time.Sleep(1 * time.Second)
				continue
			}
			if r.Status != 0 {
				log.Info().Interface("txHash", r.TxHash).Msg("transaction successful")
				return nil
			} else if r.Status == 0 {
				log.Error().Interface("txHash", r.TxHash).Msg("Deposit transaction failed")
				log.Info().Uint64("GasUsed", tx.Gas()).Uint64("cumulativeGasUsedForTx", r.CumulativeGasUsed).Msg("Perhaps try increasing the gas limit")
				return nil
			}
			time.Sleep(1 * time.Second)
		}
	}
}

func getInputData(args []string) ([]byte, error) {
	fileName := fileOptions.FileName
	if fileName != "" {
		return os.ReadFile(fileName)
	}

	if len(args) > 1 {
		concat := strings.Join(args[1:], " ")
		return []byte(concat), nil
	}

	return io.ReadAll(os.Stdin)
}

func getBalanceTreeData() ([]byte, []byte, error) {
	claimsFileName := balanceTreeOptions.L2ClaimsFile
	file, err := os.Open(claimsFileName)
	if err != nil {
		return nil, nil, err
	}
	defer file.Close() // Ensure the file is closed after reading

	// Read the entire file content
	l2Claims, err := io.ReadAll(file)
	if err != nil {
		return nil, nil, err
	}

	l2FileName := balanceTreeOptions.L2DepositsFile
	file2, err := os.Open(l2FileName)
	if err != nil {
		return nil, nil, err
	}
	defer file2.Close() // Ensure the file is closed after reading

	// Read the entire file content
	l2Deposits, err := io.ReadAll(file2)
	if err != nil {
		return nil, nil, err
	}
	return l2Claims, l2Deposits, nil
}

func readRollupsExitRootLeaves(rawLeaves []byte, rollupID uint32, completeMT bool) error {
	buf := bytes.NewBuffer(rawLeaves)
	scanner := bufio.NewScanner(buf)
	scannerBuf := make([]byte, 0)
	scanner.Buffer(scannerBuf, 1024*1024)
	leaves := make(map[uint32]*polygonrollupmanager.PolygonrollupmanagerVerifyBatchesTrustedAggregator, 0)
	highestRollupID := uint32(0)
	for scanner.Scan() {
		evt := new(polygonrollupmanager.PolygonrollupmanagerVerifyBatchesTrustedAggregator)
		err := json.Unmarshal(scanner.Bytes(), evt)
		if err != nil {
			return err
		}
		if highestRollupID < evt.RollupID {
			highestRollupID = evt.RollupID
		}
		leaves[evt.RollupID] = evt
	}
	if err := scanner.Err(); err != nil {
		log.Error().Err(err).Msg("there was an error reading the deposit file")
		return err
	}
	if rollupID > highestRollupID && !completeMT {
		return fmt.Errorf("rollupID %d required is higher than the highest rollupID %d provided in the file. Please use --complete-merkle-tree option if you know what you are doing.", rollupID, highestRollupID)
	} else if completeMT {
		highestRollupID = rollupID
	}
	var ls []common.Hash
	var i uint32 = 0
	for ; i <= highestRollupID; i++ {
		var exitRoot common.Hash
		if leaf, exists := leaves[i]; exists {
			exitRoot = leaf.ExitRoot
			log.Info().
				Uint64("block-number", leaf.Raw.BlockNumber).
				Uint32("rollupID", leaf.RollupID).
				Str("exitRoot", exitRoot.String()).
				Str("tx-hash", leaf.Raw.TxHash.String()).
				Msg("latest event received for the tree")
		} else {
			log.Warn().Uint32("rollupID", i).Msg("No event found for this rollup")
		}
		ls = append(ls, exitRoot)
	}
	p, err := ComputeSiblings(rollupID, ls, TreeDepth)
	if err != nil {
		return err
	}
	log.Info().Str("root", p.Root.String()).Msg("finished")
	fmt.Println(String(p))
	return nil
}

func ComputeSiblings(rollupID uint32, leaves []common.Hash, height uint8) (*RollupsProof, error) {
	initLeaves := leaves
	var ns [][][]byte
	if len(leaves) == 0 {
		leaves = append(leaves, common.Hash{})
	}
	currentZeroHashHeight := common.Hash{}
	var siblings []common.Hash
	index := rollupID
	for h := uint8(0); h < height; h++ {
		if len(leaves)%2 == 1 {
			leaves = append(leaves, currentZeroHashHeight)
		}
		if index%2 == 1 { //If it is odd
			siblings = append(siblings, leaves[index-1])
		} else { // It is even
			if len(leaves) > 1 {
				siblings = append(siblings, leaves[index+1])
			}
		}
		var (
			nsi    [][][]byte
			hashes []common.Hash
		)
		for i := 0; i < len(leaves); i += 2 {
			var left, right = i, i + 1
			hash := crypto.Keccak256Hash(leaves[left][:], leaves[right][:])
			nsi = append(nsi, [][]byte{hash[:], leaves[left][:], leaves[right][:]})
			hashes = append(hashes, hash)
		}
		// Find the index of the leave in the next level of the tree.
		// Divide the index by 2 to find the position in the upper level
		index = uint32(float64(index) / 2) //nolint:gomnd
		ns = nsi
		leaves = hashes
		currentZeroHashHeight = crypto.Keccak256Hash(currentZeroHashHeight.Bytes(), currentZeroHashHeight.Bytes())
	}
	if len(ns) != 1 {
		return nil, fmt.Errorf("error: more than one root detected: %+v", ns)
	}
	if len(siblings) != TreeDepth {
		return nil, fmt.Errorf("error: invalid number of siblings: %+v", siblings)
	}
	if leaves[0] != common.BytesToHash(ns[0][0]) {
		return nil, fmt.Errorf("latest leave (root of the tree) does not match with the root (ns[0][0])")
	}
	sb := [32]common.Hash{}
	for i := range TreeDepth {
		sb[i] = siblings[i]
	}
	p := &RollupsProof{
		Siblings: sb,
		RollupID: rollupID,
		LeafHash: initLeaves[rollupID],
		Root:     common.BytesToHash(ns[0][0]),
	}

	computedRoot := computeRoot(p.LeafHash, p.Siblings, p.RollupID, TreeDepth)
	if computedRoot != p.Root {
		return nil, fmt.Errorf("error: computed root does not match the expected root")
	}

	return p, nil
}

func computeRoot(leafHash common.Hash, smtProof [32]common.Hash, index uint32, height uint8) common.Hash {
	var node common.Hash
	copy(node[:], leafHash[:])

	// Check merkle proof
	var h uint8
	for h = 0; h < height; h++ {
		if ((index >> h) & 1) == 1 {
			node = crypto.Keccak256Hash(smtProof[h].Bytes(), node.Bytes())
		} else {
			node = crypto.Keccak256Hash(node.Bytes(), smtProof[h].Bytes())
		}
	}
	return common.BytesToHash(node[:])
}

func readDeposits(rawDeposits []byte, depositNumber uint32) error {
	buf := bytes.NewBuffer(rawDeposits)
	scanner := bufio.NewScanner(buf)
	scannerBuf := make([]byte, 0)
	scanner.Buffer(scannerBuf, 1024*1024)
	imt := new(IMT)
	imt.Init()
	seenDeposit := make(map[uint32]common.Hash, 0)
	lastDeposit := uint32(0)
	for scanner.Scan() {
		evt := new(ulxly.UlxlyBridgeEvent)
		err := json.Unmarshal(scanner.Bytes(), evt)
		if err != nil {
			return err
		}
		if _, hasBeenSeen := seenDeposit[evt.DepositCount]; hasBeenSeen {
			log.Warn().Uint32("deposit", evt.DepositCount).Str("tx-hash", evt.Raw.TxHash.String()).Msg("Skipping duplicate deposit")
			continue
		}
		seenDeposit[evt.DepositCount] = evt.Raw.TxHash
		if lastDeposit+1 != evt.DepositCount && lastDeposit != 0 {
			log.Error().Uint32("missing-deposit", lastDeposit+1).Uint32("current-deposit", evt.DepositCount).Msg("Missing deposit")
			return fmt.Errorf("missing deposit: %d", lastDeposit+1)
		}
		lastDeposit = evt.DepositCount
		leaf := hashDeposit(evt)
		log.Debug().Str("leaf-hash", common.Bytes2Hex(leaf[:])).Msg("Leaf hash calculated")
		imt.AddLeaf(leaf, evt.DepositCount)
		log.Info().
			Uint64("block-number", evt.Raw.BlockNumber).
			Uint32("deposit-count", evt.DepositCount).
			Str("tx-hash", evt.Raw.TxHash.String()).
			Str("root", common.Hash(imt.Roots[len(imt.Roots)-1]).String()).
			Msg("adding event to tree")
		// There's no point adding more leaves if we can prove the deposit already?
		if evt.DepositCount >= depositNumber {
			break
		}
	}
	if err := scanner.Err(); err != nil {
		log.Error().Err(err).Msg("there was an error reading the deposit file")
		return err
	}

	log.Info().Msg("finished")
	p := imt.GetProof(depositNumber)
	fmt.Println(String(p))
	return nil
}

func ensureCodePresent(ctx context.Context, client *ethclient.Client, address string) error {
	code, err := client.CodeAt(ctx, common.HexToAddress(address), nil)
	if err != nil {
		log.Error().Err(err).Str("address", address).Msg("error getting code at address")
		return err
	}
	if len(code) == 0 {
		return fmt.Errorf("address %s has no code", address)
	}
	return nil
}

// String will create the json representation of the proof
func String[T any](p T) string {
	jsonBytes, err := json.Marshal(p)
	if err != nil {
		log.Error().Err(err).Msg("error marshalling proof to json")
		return ""
	}
	return string(jsonBytes)

}

// hashDeposit create the leaf hash value for a particular deposit
func hashDeposit(deposit *ulxly.UlxlyBridgeEvent) common.Hash {
	var res common.Hash
	origNet := make([]byte, 4) //nolint:gomnd
	binary.BigEndian.PutUint32(origNet, deposit.OriginNetwork)
	destNet := make([]byte, 4) //nolint:gomnd
	binary.BigEndian.PutUint32(destNet, deposit.DestinationNetwork)
	var buf common.Hash
	metaHash := crypto.Keccak256Hash(deposit.Metadata)
	copy(res[:], crypto.Keccak256Hash([]byte{deposit.LeafType}, origNet, deposit.OriginAddress.Bytes(), destNet, deposit.DestinationAddress[:], deposit.Amount.FillBytes(buf[:]), metaHash.Bytes()).Bytes())
	return res
}

// Init will allocate the objects in the IMT
func (s *IMT) Init() {
	s.Branches = make(map[uint32][]common.Hash)
	s.Leaves = make(map[uint32]common.Hash)
	s.ZeroHashes = generateZeroHashes(TreeDepth)
	s.Proofs = make(map[uint32]Proof)
}

// AddLeaf will take a given deposit and add it to the collection of leaves. It will also update the
func (s *IMT) AddLeaf(leaf common.Hash, position uint32) {
	// just keep a copy of the leaf indexed by deposit count for now
	s.Leaves[position] = leaf

	node := leaf
	size := uint64(position) + 1

	// copy the previous set of branches as a starting point. We're going to make copies of the branches at each deposit
	branches := make([]common.Hash, TreeDepth)
	if position == 0 {
		branches = generateEmptyHashes(TreeDepth)
	} else {
		copy(branches, s.Branches[position-1])
	}

	for height := uint64(0); height < TreeDepth; height += 1 {
		if ((size >> height) & 1) == 1 {
			copy(branches[height][:], node[:])
			break
		}
		node = crypto.Keccak256Hash(branches[height][:], node[:])
	}
	s.Branches[position] = branches
	s.Roots = append(s.Roots, s.GetRoot(position))
}

// GetRoot will return the root for a particular deposit
func (s *IMT) GetRoot(depositNum uint32) common.Hash {
	node := common.Hash{}
	size := depositNum + 1
	currentZeroHashHeight := common.Hash{}

	for height := 0; height < TreeDepth; height++ {
		if ((size >> height) & 1) == 1 {
			node = crypto.Keccak256Hash(s.Branches[depositNum][height][:], node.Bytes())

		} else {
			node = crypto.Keccak256Hash(node.Bytes(), currentZeroHashHeight.Bytes())
		}
		currentZeroHashHeight = crypto.Keccak256Hash(currentZeroHashHeight.Bytes(), currentZeroHashHeight.Bytes())
	}
	return node
}

// GetProof will return an object containing the proof data necessary for verification
func (s *IMT) GetProof(depositNum uint32) Proof {
	node := common.Hash{}
	size := depositNum + 1
	currentZeroHashHeight := common.Hash{}

	siblings := [TreeDepth]common.Hash{}
	for height := 0; height < TreeDepth; height++ {
		siblingDepositNum := getSiblingLeafNumber(depositNum, uint32(height))
		sibling := currentZeroHashHeight
		if _, hasKey := s.Branches[siblingDepositNum]; hasKey {
			sibling = s.Branches[siblingDepositNum][height]
		} else {
			sibling = currentZeroHashHeight
		}

		log.Info().Str("sibling", sibling.String()).Msg("Proof Inputs")
		siblings[height] = sibling
		if ((size >> height) & 1) == 1 {
			// node = keccak256(abi.encodePacked(_branch[height], node));
			node = crypto.Keccak256Hash(sibling.Bytes(), node.Bytes())
		} else {
			// node = keccak256(abi.encodePacked(node, currentZeroHashHeight));
			node = crypto.Keccak256Hash(node.Bytes(), sibling.Bytes())
		}
		currentZeroHashHeight = crypto.Keccak256Hash(currentZeroHashHeight.Bytes(), currentZeroHashHeight.Bytes())
	}
	p := &Proof{
		Siblings:     siblings,
		DepositCount: depositNum,
		LeafHash:     s.Leaves[depositNum],
	}

	r, err := Check(s.Roots, p.LeafHash, p.DepositCount, p.Siblings)
	if err != nil {
		log.Error().Err(err).Msg("failed to validate proof")
	}
	p.Root = r
	s.Proofs[depositNum] = *p
	return *p
}

// getSiblingLeafNumber returns the sibling number of a given number at a specified level in an incremental Merkle tree.
//
// In an incremental Merkle tree, each node has a sibling node at each level of the tree.
// The sibling node can be determined by flipping the bit at the current level and setting all bits to the right of the current level to 1.
// This function calculates the sibling number based on the deposit number and the specified level.
//
// Parameters:
// - LeafNumber: the original number for which the sibling is to be found.
// - level: the level in the Merkle tree at which to find the sibling.
//
// The logic works as follows:
// 1. `1 << level` creates a binary number with a single 1 bit at the position corresponding to the level.
// 2. `LeafNumber ^ (1 << level)` flips the bit at the position corresponding to the level in the LeafNumber.
// 3. `(1 << level) - 1` creates a binary number with all bits to the right of the current level set to 1.
// 4. `| ((1 << level) - 1)` ensures that all bits to the right of the current level are set to 1 in the result.
//
// The function effectively finds the sibling deposit number at each level of the Merkle tree by manipulating the bits accordingly.
func getSiblingLeafNumber(leafNumber, level uint32) uint32 {
	return leafNumber ^ (1 << level) | ((1 << level) - 1)
}

// Check is a sanity check of a proof in order to make sure that the
// proof that was generated creates a root that we recognize. This was
// useful while testing in order to avoid verifying that the proof
// works or doesn't work onchain
func Check(roots []common.Hash, leaf common.Hash, position uint32, siblings [32]common.Hash) (common.Hash, error) {
	node := leaf
	index := position
	for height := 0; height < TreeDepth; height++ {
		if ((index >> height) & 1) == 1 {
			node = crypto.Keccak256Hash(siblings[height][:], node[:])
		} else {
			node = crypto.Keccak256Hash(node[:], siblings[height][:])
		}
	}

	isProofValid := false
	for i := len(roots) - 1; i >= 0; i-- {
		if roots[i].Cmp(node) == 0 {
			isProofValid = true
			break
		}
	}

	log.Info().
		Bool("is-proof-valid", isProofValid).
		Uint32("leaf-position", position).
		Str("leaf-hash", leaf.String()).
		Str("checked-root", node.String()).Msg("checking proof")
	if !isProofValid {
		return common.Hash{}, fmt.Errorf("invalid proof")
	}

	return node, nil
}

// https://eth2book.info/capella/part2/deposits-withdrawals/contract/
func generateZeroHashes(height uint8) []common.Hash {
	zeroHashes := make([]common.Hash, height)
	zeroHashes[0] = common.Hash{}
	for i := 1; i < int(height); i++ {
		zeroHashes[i] = crypto.Keccak256Hash(zeroHashes[i-1][:], zeroHashes[i-1][:])
	}
	return zeroHashes
}

func generateEmptyHashes(height uint8) []common.Hash {
	zeroHashes := make([]common.Hash, height)
	zeroHashes[0] = common.Hash{}
	for i := 1; i < int(height); i++ {
		zeroHashes[i] = common.Hash{}
	}
	return zeroHashes
}

func generateTransactionPayload(ctx context.Context, client *ethclient.Client, ulxlyInputArgBridge string, ulxlyInputArgPvtKey string, ulxlyInputArgGasLimit uint64, ulxlyInputArgDestAddr string, ulxlyInputArgChainID string) (bridgeV2 *ulxly.Ulxly, toAddress common.Address, opts *bind.TransactOpts, err error) {
	// checks if bridge address has code
	err = ensureCodePresent(ctx, client, ulxlyInputArgBridge)
	if err != nil {
		err = fmt.Errorf("bridge code check err: %w", err)
		return
	}

	ulxlyInputArgPvtKey = strings.TrimPrefix(ulxlyInputArgPvtKey, "0x")
	bridgeV2, err = ulxly.NewUlxly(common.HexToAddress(ulxlyInputArgBridge), client)
	if err != nil {
		return
	}

	privateKey, err := crypto.HexToECDSA(ulxlyInputArgPvtKey)
	if err != nil {
		log.Error().Err(err).Msg("Unable to retrieve private key")
		return
	}

	// value := big.NewInt(*ulxlyInputArgs.Amount)
	gasLimit := ulxlyInputArgGasLimit

	chainID := new(big.Int)
	// For manual input of chainID, use the user's input
	if ulxlyInputArgChainID != "" {
		chainID.SetString(ulxlyInputArgChainID, 10)
	} else { // If there is no user input for chainID, infer it from context
		chainID, err = client.ChainID(ctx)
		if err != nil {
			log.Error().Err(err).Msg("Cannot get chain ID")
			return
		}
	}

	opts, err = bind.NewKeyedTransactorWithChainID(privateKey, chainID)
	if err != nil {
		log.Error().Err(err).Msg("Cannot generate transactionOpts")
		return
	}
	if inputUlxlyArgs.gasPrice != "" {
		gasPrice := new(big.Int)
		gasPrice.SetString(inputUlxlyArgs.gasPrice, 10)
		opts.GasPrice = gasPrice
	}
	if inputUlxlyArgs.dryRun {
		opts.NoSend = true
	}
	opts.Context = ctx
	opts.GasLimit = gasLimit
	toAddress = common.HexToAddress(ulxlyInputArgDestAddr)
	if toAddress == (common.Address{}) {
		toAddress = opts.From
	}
	return bridgeV2, toAddress, opts, err
}

<<<<<<< HEAD
func getMerkleProofsExitRoots(bridgeService bridge_service.BridgeService, deposit bridge_service.Deposit, proofGERHash string) (*bridge_service.Proof, error) {
	var ger *common.Hash
	if len(proofGERHash) > 0 {
		hash := common.HexToHash(proofGERHash)
		ger = &hash
=======
// Helper function to get the appropriate HTTP client
func getHTTPClient() *http.Client {
	if inputUlxlyArgs.insecure {
		log.Warn().Msg("WARNING: Using insecure HTTP client for bridge service requests")
		return &http.Client{
			Timeout: 30 * time.Second,
			Transport: &http.Transport{
				TLSClientConfig: &tls.Config{InsecureSkipVerify: true},
			},
		}
>>>>>>> fbaa3db9
	}

	proof, err := bridgeService.GetProof(deposit.NetworkID, deposit.DepositCnt, ger)
	if err != nil {
		return nil, fmt.Errorf("error getting proof for deposit %d on network %d: %w", deposit.DepositCnt, deposit.NetworkID, err)
	}

	if len(proof.MerkleProof) == 0 {
		errMsg := "The Merkle Proofs cannot be retrieved, double check the input arguments and try again."
		log.Error().
			Str("url", bridgeService.Url()).
			Uint32("NetworkID", deposit.NetworkID).
			Uint32("DepositCnt", deposit.DepositCnt).
			Msg(errMsg)
		return nil, errors.New(errMsg)
	}
	if len(proof.RollupMerkleProof) == 0 {
		errMsg := "The Rollup Merkle Proofs cannot be retrieved, double check the input arguments and try again."
		log.Error().
			Str("url", bridgeService.Url()).
			Uint32("NetworkID", deposit.NetworkID).
			Uint32("DepositCnt", deposit.DepositCnt).
			Msg(errMsg)
		return nil, errors.New(errMsg)
	}

	if proof.MainExitRoot == nil || proof.RollupExitRoot == nil {
		errMsg := "the exit roots from the bridge service were empty"
		log.Warn().
			Uint32("DepositCnt", deposit.DepositCnt).
			Uint32("OrigNet", deposit.OrigNet).
			Uint32("DestNet", deposit.DestNet).
			Uint32("NetworkID", deposit.NetworkID).
			Stringer("OrigAddr", deposit.OrigAddr).
			Stringer("DestAddr", deposit.DestAddr).
			Msg("deposit can't be claimed!")
		log.Error().
			Str("url", bridgeService.Url()).
			Uint32("NetworkID", deposit.NetworkID).
			Uint32("DepositCnt", deposit.DepositCnt).
			Msg(errMsg)
		return nil, errors.New(errMsg)
	}

	return proof, nil
}

func getDeposit(depositNetwork, depositCount uint32) (*bridge_service.Deposit, error) {
	deposit, err := bridgeService.GetDeposit(depositNetwork, depositCount)
	if err != nil {
		return nil, err
	}

	if *inputUlxlyArgs.legacy {
		if !deposit.ReadyForClaim {
			log.Error().Msg("The claim transaction is not yet ready to be claimed. Try again in a few blocks.")
			return nil, ErrNotReadyForClaim
		} else if deposit.ClaimTxHash != nil {
			log.Info().Str("claimTxHash", deposit.ClaimTxHash.String()).Msg(ErrDepositAlreadyClaimed.Error())
			return nil, ErrDepositAlreadyClaimed
		}
	}

	return deposit, nil
}

func getDepositsForAddress(bridgeService bridge_service.BridgeService, destinationAddress string, offset, limit int) ([]bridge_service.Deposit, int, error) {
	deposits, total, err := bridgeService.GetDeposits(destinationAddress, offset, limit)
	if err != nil {
		return nil, 0, err
	}

	if len(deposits) != total {
		log.Warn().Int("total_deposits", total).Int("retrieved_deposits", len(deposits)).Msg("not all deposits were retrieved")
	}

	return deposits, total, nil
}

// Add the helper function to create an insecure client
func createInsecureEthClient(rpcURL string) (*ethclient.Client, error) {
	// WARNING: This disables TLS certificate verification
	log.Warn().Msg("WARNING: TLS certificate verification is disabled. This is unsafe for production use.")

	httpClient := &http.Client{
		Transport: &http.Transport{
			TLSClientConfig: &tls.Config{InsecureSkipVerify: true},
		},
	}

	rpcClient, err := ethrpc.DialOptions(context.Background(), rpcURL, ethrpc.WithHTTPClient(httpClient))
	if err != nil {
		return nil, err
	}

	return ethclient.NewClient(rpcClient), nil
}

// Add helper function to create either secure or insecure client based on flag
func createEthClient(ctx context.Context, rpcURL string) (*ethclient.Client, error) {
	if inputUlxlyArgs.insecure {
		return createInsecureEthClient(rpcURL)
	}
	return ethclient.DialContext(ctx, rpcURL)
}

//go:embed BridgeAssetUsage.md
var bridgeAssetUsage string

//go:embed BridgeMessageUsage.md
var bridgeMessageUsage string

//go:embed BridgeWETHMessageUsage.md
var bridgeWETHMessageUsage string

//go:embed ClaimAssetUsage.md
var claimAssetUsage string

//go:embed ClaimMessageUsage.md
var claimMessageUsage string

//go:embed proofUsage.md
var proofUsage string

//go:embed rollupsProofUsage.md
var rollupsProofUsage string

//go:embed balanceTreeUsage.md
var balanceTreeUsage string

//go:embed nullifierAndBalanceTreeUsage.md
var nullifierAndBalanceTreeUsage string

//go:embed nullifierTreeUsage.md
var nullifierTreeUsage string

//go:embed depositGetUsage.md
var depositGetUsage string

//go:embed claimGetUsage.md
var claimGetUsage string

//go:embed verifyBatchesGetUsage.md
var verifyBatchesGetUsage string

var ULxLyCmd = &cobra.Command{
	Use:   "ulxly",
	Short: "Utilities for interacting with the uLxLy bridge",
	Long:  "Basic utility commands for interacting with the bridge contracts, bridge services, and generating proofs",
	Args:  cobra.NoArgs,
}
var ulxlyBridgeAndClaimCmd = &cobra.Command{
	Args:   cobra.NoArgs,
	Hidden: true,
	PersistentPreRunE: func(cmd *cobra.Command, args []string) error {
		var err error
		rpcURL, err := flag_loader.GetRequiredRpcUrlFlagValue(cmd)
		if err != nil {
			return err
		}
		if rpcURL != nil {
			inputUlxlyArgs.rpcURL = *rpcURL
		}

		privateKey, err := flag_loader.GetRequiredPrivateKeyFlagValue(cmd)
		if err != nil {
			return err
		}
		if privateKey != nil {
			inputUlxlyArgs.privateKey = *privateKey
		}
		return nil
	},
}

var ulxlyGetEventsCmd = &cobra.Command{
	Args:   cobra.NoArgs,
	Hidden: true,
}

var ulxlyProofsCmd = &cobra.Command{
	Args:   cobra.NoArgs,
	Hidden: true,
}

var ulxlyBridgeCmd = &cobra.Command{
	Use:   "bridge",
	Short: "Commands for moving funds and sending messages from one chain to another",
	Args:  cobra.NoArgs,
}

var ulxlyClaimCmd = &cobra.Command{
	Use:   "claim",
	Short: "Commands for claiming deposits on a particular chain",
	Args:  cobra.NoArgs,
}

type ulxlyArgs struct {
	gasLimit            uint64
	chainID             string
	privateKey          string
	addressOfPrivateKey string
<<<<<<< HEAD
	value               *string
	rpcURL              *string
	bridgeAddress       *string
	destNetwork         *uint32
	destAddress         *string
	tokenAddress        *string
	forceUpdate         *bool
	callData            *string
	callDataFile        *string
	timeout             *uint64
	depositCount        *uint32
	depositNetwork      *uint32
	bridgeServiceURL    *string
	globalIndex         *string
	gasPrice            *string
	dryRun              *bool
	bridgeServiceURLs   *[]string
	bridgeLimit         *int
	bridgeOffset        *int
	wait                *time.Duration
	concurrency         *uint
	insecure            *bool
	legacy              *bool
	proofGER            *string
=======
	value               string
	rpcURL              string
	bridgeAddress       string
	destNetwork         uint32
	destAddress         string
	tokenAddress        string
	forceUpdate         bool
	callData            string
	callDataFile        string
	timeout             uint64
	depositCount        uint64
	depositNetwork      uint64
	bridgeServiceURL    string
	globalIndex         string
	gasPrice            string
	dryRun              bool
	bridgeServiceURLs   []string
	bridgeLimit         int
	bridgeOffset        int
	wait                time.Duration
	concurrency         uint
	insecure            bool
>>>>>>> fbaa3db9
}

var inputUlxlyArgs = ulxlyArgs{}

var (
	bridgeAssetCommand             *cobra.Command
	bridgeMessageCommand           *cobra.Command
	bridgeMessageWETHCommand       *cobra.Command
	claimAssetCommand              *cobra.Command
	claimMessageCommand            *cobra.Command
	claimEverythingCommand         *cobra.Command
	emptyProofCommand              *cobra.Command
	zeroProofCommand               *cobra.Command
	proofCommand                   *cobra.Command
	rollupsProofCommand            *cobra.Command
	balanceTreeCommand             *cobra.Command
	nullifierAndBalanceTreeCommand *cobra.Command
	nullifierTreeCommand           *cobra.Command
	getDepositCommand              *cobra.Command
	getClaimCommand                *cobra.Command
	getVerifyBatchesCommand        *cobra.Command

	getEvent                = &GetEvent{}
	getSmcOptions           = &GetSmcOptions{}
	getVerifyBatchesOptions = &GetVerifyBatchesOptions{}
	fileOptions             = &FileOptions{}
	balanceTreeOptions      = &BalanceTreeOptions{}
	proofOptions            = &ProofOptions{}
	rollupsProofOptions     = &RollupsProofOptions{}
)

const (
	ArgGasLimit             = "gas-limit"
	ArgChainID              = "chain-id"
	ArgPrivateKey           = "private-key"
	ArgValue                = "value"
	ArgRPCURL               = "rpc-url"
	ArgBridgeAddress        = "bridge-address"
	ArgRollupManagerAddress = "rollup-manager-address"
	ArgDestNetwork          = "destination-network"
	ArgDestAddress          = "destination-address"
	ArgForceUpdate          = "force-update-root"
	ArgCallData             = "call-data"
	ArgCallDataFile         = "call-data-file"
	ArgTimeout              = "transaction-receipt-timeout"
	ArgDepositCount         = "deposit-count"
	ArgDepositNetwork       = "deposit-network"
	ArgRollupID             = "rollup-id"
	ArgCompleteMT           = "complete-merkle-tree"
	ArgBridgeServiceURL     = "bridge-service-url"
	ArgFileName             = "file-name"
	ArgL2ClaimsFileName     = "l2-claims-file"
	ArgL2DepositsFileName   = "l2-deposits-file"
	ArgL2NetworkID          = "l2-network-id"
	ArgFromBlock            = "from-block"
	ArgToBlock              = "to-block"
	ArgFilterSize           = "filter-size"
	ArgTokenAddress         = "token-address"
	ArgGlobalIndex          = "global-index"
	ArgDryRun               = "dry-run"
	ArgGasPrice             = "gas-price"
	ArgBridgeMappings       = "bridge-service-map"
	ArgBridgeLimit          = "bridge-limit"
	ArgBridgeOffset         = "bridge-offset"
	ArgWait                 = "wait"
	ArgConcurrency          = "concurrency"
	ArgInsecure             = "insecure"
	ArgLegacy               = "legacy"
	ArgProofGER             = "proof-ger"
)

var (
	bridgeService  bridge_service.BridgeService
	bridgeServices map[uint32]bridge_service.BridgeService = make(map[uint32]bridge_service.BridgeService)
)

func prepInputs(cmd *cobra.Command, args []string) error {
	if inputUlxlyArgs.dryRun && inputUlxlyArgs.gasLimit == 0 {
		inputUlxlyArgs.gasLimit = uint64(10_000_000)
	}
	pvtKey := strings.TrimPrefix(inputUlxlyArgs.privateKey, "0x")
	privateKey, err := crypto.HexToECDSA(pvtKey)
	if err != nil {
		return fmt.Errorf("invalid --%s: %w", ArgPrivateKey, err)
	}

	publicKey := privateKey.Public()

	publicKeyECDSA, ok := publicKey.(*ecdsa.PublicKey)
	if !ok {
		return fmt.Errorf("cannot assert type: publicKey is not of type *ecdsa.PublicKey")
	}
	fromAddress := crypto.PubkeyToAddress(*publicKeyECDSA)
	inputUlxlyArgs.addressOfPrivateKey = fromAddress.String()
	if inputUlxlyArgs.destAddress == "" {
		inputUlxlyArgs.destAddress = fromAddress.String()
		log.Info().Stringer("destAddress", fromAddress).Msg("No destination address specified. Using private key's address")
	}

<<<<<<< HEAD
	if *inputUlxlyArgs.callDataFile != "" {
		rawCallData, iErr := os.ReadFile(*inputUlxlyArgs.callDataFile)
		if iErr != nil {
			return iErr
=======
	if inputUlxlyArgs.callDataFile != "" {
		rawCallData, err := os.ReadFile(inputUlxlyArgs.callDataFile)
		if err != nil {
			return err
>>>>>>> fbaa3db9
		}
		if inputUlxlyArgs.callData != "0x" {
			return fmt.Errorf("both %s and %s flags were provided", ArgCallData, ArgCallDataFile)
		}
		inputUlxlyArgs.callData = string(rawCallData)
	}

	bridgeService, err = bridge_service_factory.NewBridgeService(*inputUlxlyArgs.bridgeServiceURL, *inputUlxlyArgs.insecure, *inputUlxlyArgs.legacy)
	if err != nil {
		log.Error().Err(err).Msg("Unable to create bridge service")
		return err
	}

	bridgeServicesURLs, err := getBridgeServiceURLs()
	if err != nil {
		log.Error().Err(err).Msg("Unable to get bridge service URLs")
		return err
	}

	for networkID, url := range bridgeServicesURLs {
		bs, err := bridge_service_factory.NewBridgeService(url, *inputUlxlyArgs.insecure, *inputUlxlyArgs.legacy)
		if err != nil {
			log.Error().Err(err).Str("url", url).Msg("Unable to create bridge service")
			return err
		}
		if _, exists := bridgeServices[networkID]; exists {
			log.Warn().Uint32("networkID", networkID).Str("url", url).Msg("Duplicate network ID found for bridge service URL. Overwriting previous entry.")
		}
		bridgeServices[networkID] = bs
		log.Info().Uint32("networkID", networkID).Str("url", url).Msg("Added bridge service")
	}

	return nil
}

func fatalIfError(err error) {
	if err == nil {
		return
	}
	log.Fatal().Err(err).Msg("Unexpected error occurred")
}

type FileOptions struct {
	FileName string
}

func (o *FileOptions) AddFlags(cmd *cobra.Command) {
	cmd.Flags().StringVarP(&o.FileName, ArgFileName, "", "", "ndjson file with events data")
}

type BalanceTreeOptions struct {
	L2ClaimsFile, L2DepositsFile, BridgeAddress, RpcURL string
	L2NetworkID                                         uint32
	Insecure                                            bool
}

func (o *BalanceTreeOptions) AddFlags(cmd *cobra.Command) {
	f := cmd.Flags()
	f.StringVarP(&o.L2ClaimsFile, ArgL2ClaimsFileName, "", "", "ndjson file with l2 claim events data")
	f.StringVarP(&o.L2DepositsFile, ArgL2DepositsFileName, "", "", "ndjson file with l2 deposit events data")
	f.StringVarP(&o.BridgeAddress, ArgBridgeAddress, "", "", "bridge address")
	f.StringVarP(&o.RpcURL, ArgRPCURL, "r", "", "RPC URL")
	f.Uint32VarP(&o.L2NetworkID, ArgL2NetworkID, "", 0, "L2 network ID")
	f.BoolVarP(&o.Insecure, ArgInsecure, "", false, "skip TLS certificate verification")
}

type ProofOptions struct {
	DepositCount uint32
}

func (o *ProofOptions) AddFlags(cmd *cobra.Command) {
	cmd.Flags().Uint32VarP(&o.DepositCount, ArgDepositCount, "", 0, "deposit number to generate a proof for")
}

type RollupsProofOptions struct {
	RollupID           uint32
	CompleteMerkleTree bool
}

func (o *RollupsProofOptions) AddFlags(cmd *cobra.Command) {
	f := cmd.Flags()
	f.Uint32VarP(&o.RollupID, ArgRollupID, "", 0, "rollup ID number to generate a proof for")
	f.BoolVarP(&o.CompleteMerkleTree, ArgCompleteMT, "", false, "get proof for a leave higher than the highest rollup ID")
}

type GetEvent struct {
	URL                            string
	FromBlock, ToBlock, FilterSize uint64
	Insecure                       bool
}

func (o *GetEvent) AddFlags(cmd *cobra.Command) {
	f := cmd.Flags()
	f.StringVarP(&o.URL, ArgRPCURL, "u", "", "RPC URL to read the events data")
	f.Uint64VarP(&o.FromBlock, ArgFromBlock, "f", 0, "start of the range of blocks to retrieve")
	f.Uint64VarP(&o.ToBlock, ArgToBlock, "t", 0, "end of the range of blocks to retrieve")
	f.Uint64VarP(&o.FilterSize, ArgFilterSize, "i", 1000, "batch size for individual filter queries")
	f.BoolVarP(&o.Insecure, ArgInsecure, "", false, "skip TLS certificate verification")
	fatalIfError(cmd.MarkFlagRequired(ArgFromBlock))
	fatalIfError(cmd.MarkFlagRequired(ArgToBlock))
	fatalIfError(cmd.MarkFlagRequired(ArgRPCURL))
}

type GetSmcOptions struct {
	BridgeAddress string
}

func (o *GetSmcOptions) AddFlags(cmd *cobra.Command) {
	cmd.Flags().StringVarP(&o.BridgeAddress, ArgBridgeAddress, "a", "", "address of the ulxly bridge")
}

type GetVerifyBatchesOptions struct {
	RollupManagerAddress string
}

func (o *GetVerifyBatchesOptions) AddFlags(cmd *cobra.Command) {
	cmd.Flags().StringVarP(&o.RollupManagerAddress, ArgRollupManagerAddress, "a", "", "address of the rollup manager contract")
}

func init() {
	bridgeAssetCommand = &cobra.Command{
		Use:     "asset",
		Short:   "Move ETH or an ERC20 between to chains",
		Long:    bridgeAssetUsage,
		PreRunE: prepInputs,
		RunE: func(cmd *cobra.Command, args []string) error {
			if err := bridgeAsset(cmd); err != nil {
				log.Fatal().Err(err).Msg("Received critical error")
			}
			return nil
		},
		SilenceUsage: true,
	}
	bridgeMessageCommand = &cobra.Command{
		Use:     "message",
		Short:   "Send some ETH along with data from one chain to another chain",
		Long:    bridgeMessageUsage,
		PreRunE: prepInputs,
		RunE: func(cmd *cobra.Command, args []string) error {
			if err := bridgeMessage(cmd); err != nil {
				log.Fatal().Err(err).Msg("Received critical error")
			}
			return nil
		},
		SilenceUsage: true,
	}
	bridgeMessageWETHCommand = &cobra.Command{
		Use:     "weth",
		Short:   "For L2's that use a gas token, use this to transfer WETH to another chain",
		Long:    bridgeWETHMessageUsage,
		PreRunE: prepInputs,
		RunE: func(cmd *cobra.Command, args []string) error {
			if err := bridgeWETHMessage(cmd); err != nil {
				log.Fatal().Err(err).Msg("Received critical error")
			}
			return nil
		},
		SilenceUsage: true,
	}
	claimAssetCommand = &cobra.Command{
		Use:     "asset",
		Short:   "Claim a deposit",
		Long:    claimAssetUsage,
		PreRunE: prepInputs,
		RunE: func(cmd *cobra.Command, args []string) error {
			if err := claimAsset(cmd); err != nil {
				log.Fatal().Err(err).Msg("Received critical error")
			}
			return nil
		},
		SilenceUsage: true,
	}
	claimMessageCommand = &cobra.Command{
		Use:     "message",
		Short:   "Claim a message",
		Long:    claimMessageUsage,
		PreRunE: prepInputs,
		RunE: func(cmd *cobra.Command, args []string) error {
			if err := claimMessage(cmd); err != nil {
				log.Fatal().Err(err).Msg("Received critical error")
			}
			return nil
		},
		SilenceUsage: true,
	}
	claimEverythingCommand = &cobra.Command{
		Use:     "claim-everything",
		Short:   "Attempt to claim as many deposits and messages as possible",
		PreRunE: prepInputs,
		RunE: func(cmd *cobra.Command, args []string) error {
			if err := claimEverything(cmd); err != nil {
				log.Fatal().Err(err).Msg("Received critical error")
			}
			return nil
		},
		SilenceUsage: true,
	}
	emptyProofCommand = &cobra.Command{
		Use:   "empty-proof",
		Short: "create an empty proof",
		Long:  "Use this command to print an empty proof response that's filled with zero-valued siblings like 0x0000000000000000000000000000000000000000000000000000000000000000. This can be useful when you need to submit a dummy proof.",
		RunE: func(cmd *cobra.Command, args []string) error {
			return emptyProof()
		},
		SilenceUsage: true,
	}
	zeroProofCommand = &cobra.Command{
		Use:   "zero-proof",
		Short: "create a proof that's filled with zeros",
		Long: `Use this command to print a proof response that's filled with the zero
hashes. This values are very helpful for debugging because it would
tell you how populated the tree is and roughly which leaves and
siblings are empty. It's also helpful for sanity checking a proof
response to understand if the hashed value is part of the zero hashes
or if it's actually an intermediate hash.`,
		RunE: func(cmd *cobra.Command, args []string) error {
			return zeroProof()
		},
		SilenceUsage: true,
	}
	proofCommand = &cobra.Command{
		Use:   "proof",
		Short: "Generate a proof for a given range of deposits",
		Long:  proofUsage,
		RunE: func(cmd *cobra.Command, args []string) error {
			return proof(args)
		},
		SilenceUsage: true,
	}
	fileOptions.AddFlags(proofCommand)
	proofOptions.AddFlags(proofCommand)
	ulxlyProofsCmd.AddCommand(proofCommand)
	ULxLyCmd.AddCommand(proofCommand)

	rollupsProofCommand = &cobra.Command{
		Use:   "rollups-proof",
		Short: "Generate a proof for a given range of rollups",
		Long:  rollupsProofUsage,
		RunE: func(cmd *cobra.Command, args []string) error {
			return rollupsExitRootProof(args)
		},
		SilenceUsage: true,
	}
	fileOptions.AddFlags(rollupsProofCommand)
	rollupsProofOptions.AddFlags(rollupsProofCommand)
	ulxlyProofsCmd.AddCommand(rollupsProofCommand)
	ULxLyCmd.AddCommand(rollupsProofCommand)

	balanceTreeCommand = &cobra.Command{
		Use:   "compute-balance-tree",
		Short: "Compute the balance tree given the deposits",
		Long:  balanceTreeUsage,
		RunE: func(cmd *cobra.Command, args []string) error {
			return balanceTree()
		},
		SilenceUsage: true,
	}
	balanceTreeOptions.AddFlags(balanceTreeCommand)
	ULxLyCmd.AddCommand(balanceTreeCommand)

	nullifierAndBalanceTreeCommand = &cobra.Command{
		Use:   "compute-balance-nullifier-tree",
		Short: "Compute the balance tree and the nullifier tree given the deposits and claims",
		Long:  nullifierAndBalanceTreeUsage,
		RunE: func(cmd *cobra.Command, args []string) error {
			return nullifierAndBalanceTree(args)
		},
		SilenceUsage: true,
	}
	balanceTreeOptions.AddFlags(nullifierAndBalanceTreeCommand)
	ULxLyCmd.AddCommand(nullifierAndBalanceTreeCommand)

	nullifierTreeCommand = &cobra.Command{
		Use:   "compute-nullifier-tree",
		Short: "Compute the nullifier tree given the claims",
		Long:  nullifierTreeUsage,
		RunE: func(cmd *cobra.Command, args []string) error {
			return nullifierTree(args)
		},
		SilenceUsage: true,
	}
	fileOptions.AddFlags(nullifierTreeCommand)
	ULxLyCmd.AddCommand(nullifierTreeCommand)

	getDepositCommand = &cobra.Command{
		Use:   "get-deposits",
		Short: "Generate ndjson for each bridge deposit over a particular range of blocks",
		Long:  depositGetUsage,
		RunE: func(cmd *cobra.Command, args []string) error {
			return readDeposit(cmd)
		},
		SilenceUsage: true,
	}
	getEvent.AddFlags(getDepositCommand)
	getSmcOptions.AddFlags(getDepositCommand)
	ulxlyGetEventsCmd.AddCommand(getDepositCommand)
	ULxLyCmd.AddCommand(getDepositCommand)

	getClaimCommand = &cobra.Command{
		Use:   "get-claims",
		Short: "Generate ndjson for each bridge claim over a particular range of blocks",
		Long:  claimGetUsage,
		RunE: func(cmd *cobra.Command, args []string) error {
			return readClaim(cmd)
		},
		SilenceUsage: true,
	}
	getEvent.AddFlags(getClaimCommand)
	getSmcOptions.AddFlags(getClaimCommand)
	ulxlyGetEventsCmd.AddCommand(getClaimCommand)
	ULxLyCmd.AddCommand(getClaimCommand)

	getVerifyBatchesCommand = &cobra.Command{
		Use:   "get-verify-batches",
		Short: "Generate ndjson for each verify batch over a particular range of blocks",
		Long:  verifyBatchesGetUsage,
		RunE: func(cmd *cobra.Command, args []string) error {
			return readVerifyBatches(cmd)
		},
		SilenceUsage: true,
	}
	getEvent.AddFlags(getVerifyBatchesCommand)
	getVerifyBatchesOptions.AddFlags(getVerifyBatchesCommand)
	ulxlyGetEventsCmd.AddCommand(getVerifyBatchesCommand)
	ULxLyCmd.AddCommand(getVerifyBatchesCommand)

	// Arguments for both bridge and claim
<<<<<<< HEAD
	inputUlxlyArgs.rpcURL = ulxlyBridgeAndClaimCmd.PersistentFlags().String(ArgRPCURL, "", "the URL of the RPC to send the transaction")
	inputUlxlyArgs.bridgeAddress = ulxlyBridgeAndClaimCmd.PersistentFlags().String(ArgBridgeAddress, "", "the address of the lxly bridge")
	inputUlxlyArgs.gasLimit = ulxlyBridgeAndClaimCmd.PersistentFlags().Uint64(ArgGasLimit, 0, "force a gas limit when sending a transaction")
	inputUlxlyArgs.chainID = ulxlyBridgeAndClaimCmd.PersistentFlags().String(ArgChainID, "", "set the chain id to be used in the transaction")
	inputUlxlyArgs.privateKey = ulxlyBridgeAndClaimCmd.PersistentFlags().String(ArgPrivateKey, "", "the hex encoded private key to be used when sending the tx")
	inputUlxlyArgs.destAddress = ulxlyBridgeAndClaimCmd.PersistentFlags().String(ArgDestAddress, "", "the address where the bridge will be sent to")
	inputUlxlyArgs.timeout = ulxlyBridgeAndClaimCmd.PersistentFlags().Uint64(ArgTimeout, 60, "the amount of time to wait while trying to confirm a transaction receipt")
	inputUlxlyArgs.gasPrice = ulxlyBridgeAndClaimCmd.PersistentFlags().String(ArgGasPrice, "", "the gas price to be used")
	inputUlxlyArgs.dryRun = ulxlyBridgeAndClaimCmd.PersistentFlags().Bool(ArgDryRun, false, "do all of the transaction steps but do not send the transaction")
	inputUlxlyArgs.insecure = ulxlyBridgeAndClaimCmd.PersistentFlags().Bool(ArgInsecure, false, "skip TLS certificate verification")
	inputUlxlyArgs.legacy = ulxlyBridgeAndClaimCmd.PersistentFlags().Bool(ArgLegacy, true, "force usage of legacy bridge service")
=======
	fBridgeAndClaim := ulxlyBridgeAndClaimCmd.PersistentFlags()
	fBridgeAndClaim.StringVar(&inputUlxlyArgs.rpcURL, ArgRPCURL, "", "RPC URL to send the transaction")
	fBridgeAndClaim.StringVar(&inputUlxlyArgs.bridgeAddress, ArgBridgeAddress, "", "address of the lxly bridge")
	fBridgeAndClaim.Uint64Var(&inputUlxlyArgs.gasLimit, ArgGasLimit, 0, "force specific gas limit for transaction")
	fBridgeAndClaim.StringVar(&inputUlxlyArgs.chainID, ArgChainID, "", "chain ID to use in the transaction")
	fBridgeAndClaim.StringVar(&inputUlxlyArgs.privateKey, ArgPrivateKey, "", "hex encoded private key for sending transaction")
	fBridgeAndClaim.StringVar(&inputUlxlyArgs.destAddress, ArgDestAddress, "", "destination address for the bridge")
	fBridgeAndClaim.Uint64Var(&inputUlxlyArgs.timeout, ArgTimeout, 60, "timeout in seconds to wait for transaction receipt confirmation")
	fBridgeAndClaim.StringVar(&inputUlxlyArgs.gasPrice, ArgGasPrice, "", "gas price to use")
	fBridgeAndClaim.BoolVar(&inputUlxlyArgs.dryRun, ArgDryRun, false, "do all of the transaction steps but do not send the transaction")
	fBridgeAndClaim.BoolVar(&inputUlxlyArgs.insecure, ArgInsecure, false, "skip TLS certificate verification")
>>>>>>> fbaa3db9
	fatalIfError(ulxlyBridgeAndClaimCmd.MarkPersistentFlagRequired(ArgBridgeAddress))

	// bridge specific args
	fBridge := ulxlyBridgeCmd.PersistentFlags()
	fBridge.BoolVar(&inputUlxlyArgs.forceUpdate, ArgForceUpdate, true, "update the new global exit root")
	fBridge.StringVar(&inputUlxlyArgs.value, ArgValue, "0", "amount in wei to send with the transaction")
	fBridge.Uint32Var(&inputUlxlyArgs.destNetwork, ArgDestNetwork, 0, "rollup ID of the destination network")
	fBridge.StringVar(&inputUlxlyArgs.tokenAddress, ArgTokenAddress, "0x0000000000000000000000000000000000000000", "address of ERC20 token to use")
	fBridge.StringVar(&inputUlxlyArgs.callData, ArgCallData, "0x", "call data to be passed directly with bridge-message or as an ERC20 Permit")
	fBridge.StringVar(&inputUlxlyArgs.callDataFile, ArgCallDataFile, "", "a file containing hex encoded call data")
	fatalIfError(ulxlyBridgeCmd.MarkPersistentFlagRequired(ArgDestNetwork))

	// Claim specific args
<<<<<<< HEAD
	inputUlxlyArgs.depositCount = ulxlyClaimCmd.PersistentFlags().Uint32(ArgDepositCount, 0, "the deposit count of the bridge transaction")
	inputUlxlyArgs.depositNetwork = ulxlyClaimCmd.PersistentFlags().Uint32(ArgDepositNetwork, 0, "the rollup id of the network where the deposit was initially made")
	inputUlxlyArgs.bridgeServiceURL = ulxlyClaimCmd.PersistentFlags().String(ArgBridgeServiceURL, "", "the URL of the bridge service")
	inputUlxlyArgs.globalIndex = ulxlyClaimCmd.PersistentFlags().String(ArgGlobalIndex, "", "an override of the global index value")
	inputUlxlyArgs.wait = ulxlyClaimCmd.PersistentFlags().Duration(ArgWait, time.Duration(0), "this flag is available for claim asset and claim message. if specified, the command will retry in a loop for the deposit to be ready to claim up to duration. Once the deposit is ready to claim, the claim will actually be sent.")
	inputUlxlyArgs.proofGER = ulxlyClaimCmd.PersistentFlags().String(ArgProofGER, "", "if specified and using legacy mode, the proof will be generated against this GER")
=======
	fClaim := ulxlyClaimCmd.PersistentFlags()
	fClaim.Uint64Var(&inputUlxlyArgs.depositCount, ArgDepositCount, 0, "deposit count of the bridge transaction")
	fClaim.Uint64Var(&inputUlxlyArgs.depositNetwork, ArgDepositNetwork, 0, "rollup ID of the network where the deposit was made")
	fClaim.StringVar(&inputUlxlyArgs.bridgeServiceURL, ArgBridgeServiceURL, "", "URL of the bridge service")
	fClaim.StringVar(&inputUlxlyArgs.globalIndex, ArgGlobalIndex, "", "an override of the global index value")
	fClaim.DurationVar(&inputUlxlyArgs.wait, ArgWait, time.Duration(0), "retry claiming until deposit is ready, up to specified duration (available for claim asset and claim message)")
>>>>>>> fbaa3db9
	fatalIfError(ulxlyClaimCmd.MarkPersistentFlagRequired(ArgDepositCount))
	fatalIfError(ulxlyClaimCmd.MarkPersistentFlagRequired(ArgDepositNetwork))
	fatalIfError(ulxlyClaimCmd.MarkPersistentFlagRequired(ArgBridgeServiceURL))

	// Claim Everything Helper Command
	fClaimEverything := claimEverythingCommand.Flags()
	fClaimEverything.StringSliceVar(&inputUlxlyArgs.bridgeServiceURLs, ArgBridgeMappings, nil, "network ID to bridge service URL mappings (e.g. '1=http://network-1-bridgeurl,7=http://network-2-bridgeurl')")
	fClaimEverything.IntVar(&inputUlxlyArgs.bridgeLimit, ArgBridgeLimit, 25, "limit the number or responses returned by the bridge service when claiming")
	fClaimEverything.IntVar(&inputUlxlyArgs.bridgeOffset, ArgBridgeOffset, 0, "offset to specify for pagination of underlying bridge service deposits")
	fClaimEverything.UintVar(&inputUlxlyArgs.concurrency, ArgConcurrency, 1, "worker pool size for claims")

	fatalIfError(claimEverythingCommand.MarkFlagRequired(ArgBridgeMappings))

	// Top Level
	ULxLyCmd.AddCommand(ulxlyBridgeAndClaimCmd)
	ULxLyCmd.AddCommand(ulxlyGetEventsCmd)
	ULxLyCmd.AddCommand(ulxlyProofsCmd)
	ULxLyCmd.AddCommand(emptyProofCommand)
	ULxLyCmd.AddCommand(zeroProofCommand)
	ULxLyCmd.AddCommand(proofCommand)

	ULxLyCmd.AddCommand(ulxlyBridgeCmd)
	ULxLyCmd.AddCommand(ulxlyClaimCmd)
	ULxLyCmd.AddCommand(claimEverythingCommand)

	// Bridge and Claim
	ulxlyBridgeAndClaimCmd.AddCommand(ulxlyBridgeCmd)
	ulxlyBridgeAndClaimCmd.AddCommand(ulxlyClaimCmd)
	ulxlyBridgeAndClaimCmd.AddCommand(claimEverythingCommand)

	// Bridge
	ulxlyBridgeCmd.AddCommand(bridgeAssetCommand)
	ulxlyBridgeCmd.AddCommand(bridgeMessageCommand)
	ulxlyBridgeCmd.AddCommand(bridgeMessageWETHCommand)

	// Claim
	ulxlyClaimCmd.AddCommand(claimAssetCommand)
	ulxlyClaimCmd.AddCommand(claimMessageCommand)
}<|MERGE_RESOLUTION|>--- conflicted
+++ resolved
@@ -893,20 +893,6 @@
 }
 
 func claimAsset(cmd *cobra.Command) error {
-<<<<<<< HEAD
-	bridgeAddress := *inputUlxlyArgs.bridgeAddress
-	privateKey := *inputUlxlyArgs.privateKey
-	gasLimit := *inputUlxlyArgs.gasLimit
-	destinationAddress := *inputUlxlyArgs.destAddress
-	chainID := *inputUlxlyArgs.chainID
-	timeoutTxnReceipt := *inputUlxlyArgs.timeout
-	RPCURL := *inputUlxlyArgs.rpcURL
-	depositCount := *inputUlxlyArgs.depositCount
-	depositNetwork := *inputUlxlyArgs.depositNetwork
-	globalIndexOverride := *inputUlxlyArgs.globalIndex
-	proofGERHash := *inputUlxlyArgs.proofGER
-	wait := *inputUlxlyArgs.wait
-=======
 	bridgeAddress := inputUlxlyArgs.bridgeAddress
 	privateKey := inputUlxlyArgs.privateKey
 	gasLimit := inputUlxlyArgs.gasLimit
@@ -916,10 +902,9 @@
 	RPCURL := inputUlxlyArgs.rpcURL
 	depositCount := inputUlxlyArgs.depositCount
 	depositNetwork := inputUlxlyArgs.depositNetwork
-	bridgeServiceUrl := inputUlxlyArgs.bridgeServiceURL
 	globalIndexOverride := inputUlxlyArgs.globalIndex
+	proofGERHash := inputUlxlyArgs.proofGER
 	wait := inputUlxlyArgs.wait
->>>>>>> fbaa3db9
 
 	// Dial Ethereum client
 	client, err := createEthClient(cmd.Context(), RPCURL)
@@ -963,20 +948,6 @@
 }
 
 func claimMessage(cmd *cobra.Command) error {
-<<<<<<< HEAD
-	bridgeAddress := *inputUlxlyArgs.bridgeAddress
-	privateKey := *inputUlxlyArgs.privateKey
-	gasLimit := *inputUlxlyArgs.gasLimit
-	destinationAddress := *inputUlxlyArgs.destAddress
-	chainID := *inputUlxlyArgs.chainID
-	timeoutTxnReceipt := *inputUlxlyArgs.timeout
-	RPCURL := *inputUlxlyArgs.rpcURL
-	depositCount := *inputUlxlyArgs.depositCount
-	depositNetwork := *inputUlxlyArgs.depositNetwork
-	globalIndexOverride := *inputUlxlyArgs.globalIndex
-	proofGERHash := *inputUlxlyArgs.proofGER
-	wait := *inputUlxlyArgs.wait
-=======
 	bridgeAddress := inputUlxlyArgs.bridgeAddress
 	privateKey := inputUlxlyArgs.privateKey
 	gasLimit := inputUlxlyArgs.gasLimit
@@ -986,10 +957,9 @@
 	RPCURL := inputUlxlyArgs.rpcURL
 	depositCount := inputUlxlyArgs.depositCount
 	depositNetwork := inputUlxlyArgs.depositNetwork
-	bridgeServiceUrl := inputUlxlyArgs.bridgeServiceURL
 	globalIndexOverride := inputUlxlyArgs.globalIndex
+	proofGERHash := inputUlxlyArgs.proofGER
 	wait := inputUlxlyArgs.wait
->>>>>>> fbaa3db9
 
 	// Dial Ethereum client
 	client, err := createEthClient(cmd.Context(), RPCURL)
@@ -1084,17 +1054,7 @@
 func claimEverything(cmd *cobra.Command) error {
 	privateKey := inputUlxlyArgs.privateKey
 	claimerAddress := inputUlxlyArgs.addressOfPrivateKey
-<<<<<<< HEAD
-	gasLimit := *inputUlxlyArgs.gasLimit
-	chainID := *inputUlxlyArgs.chainID
-	timeoutTxnReceipt := *inputUlxlyArgs.timeout
-	bridgeAddress := *inputUlxlyArgs.bridgeAddress
-	destinationAddress := *inputUlxlyArgs.destAddress
-	RPCURL := *inputUlxlyArgs.rpcURL
-	limit := *inputUlxlyArgs.bridgeLimit
-	offset := *inputUlxlyArgs.bridgeOffset
-	concurrency := *inputUlxlyArgs.concurrency
-=======
+
 	gasLimit := inputUlxlyArgs.gasLimit
 	chainID := inputUlxlyArgs.chainID
 	timeoutTxnReceipt := inputUlxlyArgs.timeout
@@ -1104,11 +1064,6 @@
 	limit := inputUlxlyArgs.bridgeLimit
 	offset := inputUlxlyArgs.bridgeOffset
 	concurrency := inputUlxlyArgs.concurrency
-	urls, err := getBridgeServiceURLs()
-	if err != nil {
-		return err
-	}
->>>>>>> fbaa3db9
 
 	depositMap := make(map[DepositID]*bridge_service.Deposit)
 
@@ -1131,7 +1086,7 @@
 			}
 
 			// if this new deposit is ready for claim OR it has already been claimed we should override the existing value
-			if *inputUlxlyArgs.legacy {
+			if inputUlxlyArgs.legacy {
 				if deposit.ReadyForClaim || deposit.ClaimTxHash != nil {
 					depositMap[depId] = &deposits[idx]
 				}
@@ -1419,7 +1374,7 @@
 		return err
 	}
 	if rollupID > highestRollupID && !completeMT {
-		return fmt.Errorf("rollupID %d required is higher than the highest rollupID %d provided in the file. Please use --complete-merkle-tree option if you know what you are doing.", rollupID, highestRollupID)
+		return fmt.Errorf("rollupID %d required is higher than the highest rollupID %d provided in the file. Please use --complete-merkle-tree option if you know what you are doing", rollupID, highestRollupID)
 	} else if completeMT {
 		highestRollupID = rollupID
 	}
@@ -1843,24 +1798,11 @@
 	return bridgeV2, toAddress, opts, err
 }
 
-<<<<<<< HEAD
 func getMerkleProofsExitRoots(bridgeService bridge_service.BridgeService, deposit bridge_service.Deposit, proofGERHash string) (*bridge_service.Proof, error) {
 	var ger *common.Hash
 	if len(proofGERHash) > 0 {
 		hash := common.HexToHash(proofGERHash)
 		ger = &hash
-=======
-// Helper function to get the appropriate HTTP client
-func getHTTPClient() *http.Client {
-	if inputUlxlyArgs.insecure {
-		log.Warn().Msg("WARNING: Using insecure HTTP client for bridge service requests")
-		return &http.Client{
-			Timeout: 30 * time.Second,
-			Transport: &http.Transport{
-				TLSClientConfig: &tls.Config{InsecureSkipVerify: true},
-			},
-		}
->>>>>>> fbaa3db9
 	}
 
 	proof, err := bridgeService.GetProof(deposit.NetworkID, deposit.DepositCnt, ger)
@@ -1869,7 +1811,7 @@
 	}
 
 	if len(proof.MerkleProof) == 0 {
-		errMsg := "The Merkle Proofs cannot be retrieved, double check the input arguments and try again."
+		errMsg := "the Merkle Proofs cannot be retrieved, double check the input arguments and try again"
 		log.Error().
 			Str("url", bridgeService.Url()).
 			Uint32("NetworkID", deposit.NetworkID).
@@ -1878,7 +1820,7 @@
 		return nil, errors.New(errMsg)
 	}
 	if len(proof.RollupMerkleProof) == 0 {
-		errMsg := "The Rollup Merkle Proofs cannot be retrieved, double check the input arguments and try again."
+		errMsg := "the Rollup Merkle Proofs cannot be retrieved, double check the input arguments and try again"
 		log.Error().
 			Str("url", bridgeService.Url()).
 			Uint32("NetworkID", deposit.NetworkID).
@@ -1914,7 +1856,7 @@
 		return nil, err
 	}
 
-	if *inputUlxlyArgs.legacy {
+	if inputUlxlyArgs.legacy {
 		if !deposit.ReadyForClaim {
 			log.Error().Msg("The claim transaction is not yet ready to be claimed. Try again in a few blocks.")
 			return nil, ErrNotReadyForClaim
@@ -2063,32 +2005,6 @@
 	chainID             string
 	privateKey          string
 	addressOfPrivateKey string
-<<<<<<< HEAD
-	value               *string
-	rpcURL              *string
-	bridgeAddress       *string
-	destNetwork         *uint32
-	destAddress         *string
-	tokenAddress        *string
-	forceUpdate         *bool
-	callData            *string
-	callDataFile        *string
-	timeout             *uint64
-	depositCount        *uint32
-	depositNetwork      *uint32
-	bridgeServiceURL    *string
-	globalIndex         *string
-	gasPrice            *string
-	dryRun              *bool
-	bridgeServiceURLs   *[]string
-	bridgeLimit         *int
-	bridgeOffset        *int
-	wait                *time.Duration
-	concurrency         *uint
-	insecure            *bool
-	legacy              *bool
-	proofGER            *string
-=======
 	value               string
 	rpcURL              string
 	bridgeAddress       string
@@ -2099,8 +2015,8 @@
 	callData            string
 	callDataFile        string
 	timeout             uint64
-	depositCount        uint64
-	depositNetwork      uint64
+	depositCount        uint32
+	depositNetwork      uint32
 	bridgeServiceURL    string
 	globalIndex         string
 	gasPrice            string
@@ -2111,7 +2027,8 @@
 	wait                time.Duration
 	concurrency         uint
 	insecure            bool
->>>>>>> fbaa3db9
+	legacy              bool
+	proofGER            string
 }
 
 var inputUlxlyArgs = ulxlyArgs{}
@@ -2211,17 +2128,10 @@
 		log.Info().Stringer("destAddress", fromAddress).Msg("No destination address specified. Using private key's address")
 	}
 
-<<<<<<< HEAD
-	if *inputUlxlyArgs.callDataFile != "" {
-		rawCallData, iErr := os.ReadFile(*inputUlxlyArgs.callDataFile)
+	if inputUlxlyArgs.callDataFile != "" {
+		rawCallData, iErr := os.ReadFile(inputUlxlyArgs.callDataFile)
 		if iErr != nil {
 			return iErr
-=======
-	if inputUlxlyArgs.callDataFile != "" {
-		rawCallData, err := os.ReadFile(inputUlxlyArgs.callDataFile)
-		if err != nil {
-			return err
->>>>>>> fbaa3db9
 		}
 		if inputUlxlyArgs.callData != "0x" {
 			return fmt.Errorf("both %s and %s flags were provided", ArgCallData, ArgCallDataFile)
@@ -2229,7 +2139,7 @@
 		inputUlxlyArgs.callData = string(rawCallData)
 	}
 
-	bridgeService, err = bridge_service_factory.NewBridgeService(*inputUlxlyArgs.bridgeServiceURL, *inputUlxlyArgs.insecure, *inputUlxlyArgs.legacy)
+	bridgeService, err = bridge_service_factory.NewBridgeService(inputUlxlyArgs.bridgeServiceURL, inputUlxlyArgs.insecure, inputUlxlyArgs.legacy)
 	if err != nil {
 		log.Error().Err(err).Msg("Unable to create bridge service")
 		return err
@@ -2242,7 +2152,7 @@
 	}
 
 	for networkID, url := range bridgeServicesURLs {
-		bs, err := bridge_service_factory.NewBridgeService(url, *inputUlxlyArgs.insecure, *inputUlxlyArgs.legacy)
+		bs, err := bridge_service_factory.NewBridgeService(url, inputUlxlyArgs.insecure, inputUlxlyArgs.legacy)
 		if err != nil {
 			log.Error().Err(err).Str("url", url).Msg("Unable to create bridge service")
 			return err
@@ -2549,19 +2459,6 @@
 	ULxLyCmd.AddCommand(getVerifyBatchesCommand)
 
 	// Arguments for both bridge and claim
-<<<<<<< HEAD
-	inputUlxlyArgs.rpcURL = ulxlyBridgeAndClaimCmd.PersistentFlags().String(ArgRPCURL, "", "the URL of the RPC to send the transaction")
-	inputUlxlyArgs.bridgeAddress = ulxlyBridgeAndClaimCmd.PersistentFlags().String(ArgBridgeAddress, "", "the address of the lxly bridge")
-	inputUlxlyArgs.gasLimit = ulxlyBridgeAndClaimCmd.PersistentFlags().Uint64(ArgGasLimit, 0, "force a gas limit when sending a transaction")
-	inputUlxlyArgs.chainID = ulxlyBridgeAndClaimCmd.PersistentFlags().String(ArgChainID, "", "set the chain id to be used in the transaction")
-	inputUlxlyArgs.privateKey = ulxlyBridgeAndClaimCmd.PersistentFlags().String(ArgPrivateKey, "", "the hex encoded private key to be used when sending the tx")
-	inputUlxlyArgs.destAddress = ulxlyBridgeAndClaimCmd.PersistentFlags().String(ArgDestAddress, "", "the address where the bridge will be sent to")
-	inputUlxlyArgs.timeout = ulxlyBridgeAndClaimCmd.PersistentFlags().Uint64(ArgTimeout, 60, "the amount of time to wait while trying to confirm a transaction receipt")
-	inputUlxlyArgs.gasPrice = ulxlyBridgeAndClaimCmd.PersistentFlags().String(ArgGasPrice, "", "the gas price to be used")
-	inputUlxlyArgs.dryRun = ulxlyBridgeAndClaimCmd.PersistentFlags().Bool(ArgDryRun, false, "do all of the transaction steps but do not send the transaction")
-	inputUlxlyArgs.insecure = ulxlyBridgeAndClaimCmd.PersistentFlags().Bool(ArgInsecure, false, "skip TLS certificate verification")
-	inputUlxlyArgs.legacy = ulxlyBridgeAndClaimCmd.PersistentFlags().Bool(ArgLegacy, true, "force usage of legacy bridge service")
-=======
 	fBridgeAndClaim := ulxlyBridgeAndClaimCmd.PersistentFlags()
 	fBridgeAndClaim.StringVar(&inputUlxlyArgs.rpcURL, ArgRPCURL, "", "RPC URL to send the transaction")
 	fBridgeAndClaim.StringVar(&inputUlxlyArgs.bridgeAddress, ArgBridgeAddress, "", "address of the lxly bridge")
@@ -2573,7 +2470,6 @@
 	fBridgeAndClaim.StringVar(&inputUlxlyArgs.gasPrice, ArgGasPrice, "", "gas price to use")
 	fBridgeAndClaim.BoolVar(&inputUlxlyArgs.dryRun, ArgDryRun, false, "do all of the transaction steps but do not send the transaction")
 	fBridgeAndClaim.BoolVar(&inputUlxlyArgs.insecure, ArgInsecure, false, "skip TLS certificate verification")
->>>>>>> fbaa3db9
 	fatalIfError(ulxlyBridgeAndClaimCmd.MarkPersistentFlagRequired(ArgBridgeAddress))
 
 	// bridge specific args
@@ -2587,21 +2483,13 @@
 	fatalIfError(ulxlyBridgeCmd.MarkPersistentFlagRequired(ArgDestNetwork))
 
 	// Claim specific args
-<<<<<<< HEAD
-	inputUlxlyArgs.depositCount = ulxlyClaimCmd.PersistentFlags().Uint32(ArgDepositCount, 0, "the deposit count of the bridge transaction")
-	inputUlxlyArgs.depositNetwork = ulxlyClaimCmd.PersistentFlags().Uint32(ArgDepositNetwork, 0, "the rollup id of the network where the deposit was initially made")
-	inputUlxlyArgs.bridgeServiceURL = ulxlyClaimCmd.PersistentFlags().String(ArgBridgeServiceURL, "", "the URL of the bridge service")
-	inputUlxlyArgs.globalIndex = ulxlyClaimCmd.PersistentFlags().String(ArgGlobalIndex, "", "an override of the global index value")
-	inputUlxlyArgs.wait = ulxlyClaimCmd.PersistentFlags().Duration(ArgWait, time.Duration(0), "this flag is available for claim asset and claim message. if specified, the command will retry in a loop for the deposit to be ready to claim up to duration. Once the deposit is ready to claim, the claim will actually be sent.")
-	inputUlxlyArgs.proofGER = ulxlyClaimCmd.PersistentFlags().String(ArgProofGER, "", "if specified and using legacy mode, the proof will be generated against this GER")
-=======
 	fClaim := ulxlyClaimCmd.PersistentFlags()
-	fClaim.Uint64Var(&inputUlxlyArgs.depositCount, ArgDepositCount, 0, "deposit count of the bridge transaction")
-	fClaim.Uint64Var(&inputUlxlyArgs.depositNetwork, ArgDepositNetwork, 0, "rollup ID of the network where the deposit was made")
+	fClaim.Uint32Var(&inputUlxlyArgs.depositCount, ArgDepositCount, 0, "deposit count of the bridge transaction")
+	fClaim.Uint32Var(&inputUlxlyArgs.depositNetwork, ArgDepositNetwork, 0, "rollup ID of the network where the deposit was made")
 	fClaim.StringVar(&inputUlxlyArgs.bridgeServiceURL, ArgBridgeServiceURL, "", "URL of the bridge service")
 	fClaim.StringVar(&inputUlxlyArgs.globalIndex, ArgGlobalIndex, "", "an override of the global index value")
 	fClaim.DurationVar(&inputUlxlyArgs.wait, ArgWait, time.Duration(0), "retry claiming until deposit is ready, up to specified duration (available for claim asset and claim message)")
->>>>>>> fbaa3db9
+	fClaim.StringVar(&inputUlxlyArgs.proofGER, ArgProofGER, "", "if specified and using legacy mode, the proof will be generated against this GER")
 	fatalIfError(ulxlyClaimCmd.MarkPersistentFlagRequired(ArgDepositCount))
 	fatalIfError(ulxlyClaimCmd.MarkPersistentFlagRequired(ArgDepositNetwork))
 	fatalIfError(ulxlyClaimCmd.MarkPersistentFlagRequired(ArgBridgeServiceURL))
