package nodelist

import (
	"encoding/json"
	"os"

	"github.com/0xPolygon/polygon-cli/p2p/database"
	"github.com/rs/zerolog/log"
	"github.com/spf13/cobra"
)

type (
	nodeListParams struct {
		ProjectID  string
		DatabaseID string
		OutputFile string
		Limit      int
	}
)

var (
	inputNodeListParams nodeListParams
)

var NodeListCmd = &cobra.Command{
	Use:   "nodelist [nodes.json]",
	Short: "Generate a node list to seed a node",
	Args:  cobra.MinimumNArgs(1),
	PreRunE: func(cmd *cobra.Command, args []string) error {
		inputNodeListParams.OutputFile = args[0]
		return nil
	},
	RunE: func(cmd *cobra.Command, args []string) error {
		ctx := cmd.Context()

		db := database.NewDatastore(cmd.Context(), database.DatastoreOptions{
			ProjectID:  inputNodeListParams.ProjectID,
			DatabaseID: inputNodeListParams.DatabaseID,
		})

		nodes, err := db.NodeList(ctx, inputNodeListParams.Limit)
		if err != nil {
			return err
		}

		bytes, err := json.MarshalIndent(nodes, "", "    ")
		if err != nil {
			return err
		}

		if err = os.WriteFile(inputNodeListParams.OutputFile, bytes, 0644); err != nil {
			return err
		}

		return nil
	},
}

func init() {
<<<<<<< HEAD
	NodeListCmd.Flags().IntVarP(&inputNodeListParams.Limit, "limit", "l", 100, "number of unique nodes to return")
	NodeListCmd.Flags().StringVarP(&inputNodeListParams.ProjectID, "project-id", "p", "", "GCP project ID")
=======
	NodeListCmd.Flags().IntVarP(&inputNodeListParams.Limit, "limit", "l", 100, "Number of unique nodes to return")
	NodeListCmd.Flags().StringVarP(&inputNodeListParams.ProjectID, "project-id", "p", "", "GCP project ID")
	NodeListCmd.Flags().StringVarP(&inputNodeListParams.DatabaseID, "database-id", "d", "", "Datastore database ID")
	if err := NodeListCmd.MarkFlagRequired("project-id"); err != nil {
		log.Error().Err(err).Msg("Failed to mark project-id as required flag")
	}
>>>>>>> cc977a70
}<|MERGE_RESOLUTION|>--- conflicted
+++ resolved
@@ -57,15 +57,11 @@
 }
 
 func init() {
-<<<<<<< HEAD
-	NodeListCmd.Flags().IntVarP(&inputNodeListParams.Limit, "limit", "l", 100, "number of unique nodes to return")
-	NodeListCmd.Flags().StringVarP(&inputNodeListParams.ProjectID, "project-id", "p", "", "GCP project ID")
-=======
-	NodeListCmd.Flags().IntVarP(&inputNodeListParams.Limit, "limit", "l", 100, "Number of unique nodes to return")
-	NodeListCmd.Flags().StringVarP(&inputNodeListParams.ProjectID, "project-id", "p", "", "GCP project ID")
-	NodeListCmd.Flags().StringVarP(&inputNodeListParams.DatabaseID, "database-id", "d", "", "Datastore database ID")
+	f := NodeListCmd.Flags()
+	f.IntVarP(&inputNodeListParams.Limit, "limit", "l", 100, "number of unique nodes to return")
+	f.StringVarP(&inputNodeListParams.ProjectID, "project-id", "p", "", "GCP project ID")
+	f.StringVarP(&inputNodeListParams.DatabaseID, "database-id", "d", "", "datastore database ID")
 	if err := NodeListCmd.MarkFlagRequired("project-id"); err != nil {
 		log.Error().Err(err).Msg("Failed to mark project-id as required flag")
 	}
->>>>>>> cc977a70
 }