--- conflicted
+++ resolved
@@ -151,22 +151,16 @@
 }
 
 func init() {
-<<<<<<< HEAD
-	PingCmd.Flags().StringVarP(&inputPingParams.OutputFile, "output", "o", "", "Write ping results to output file (default stdout)")
-	PingCmd.Flags().IntVarP(&inputPingParams.Threads, "parallel", "p", 16, "How many parallel pings to attempt")
-	PingCmd.Flags().BoolVarP(&inputPingParams.Listen, "listen", "l", true, "Keep the connection open and listen to the peer(s)")
-	PingCmd.Flags().BoolVarP(&inputPingParams.EnableWit, "wit", "w", false, "Whether to enable the wit/1 capability")
-	PingCmd.Flags().IntVarP(&inputPingParams.Port, "port", "P", 30303, "Port for discovery protocol")
-	PingCmd.Flags().IPVarP(&inputPingParams.Addr, "addr", "a", net.ParseIP("127.0.0.1"), "Address to bind discovery listener")
-	PingCmd.Flags().StringVarP(&inputPingParams.KeyFile, "key-file", "k", "", "Private key file (cannot be set with --key)")
-	PingCmd.Flags().StringVar(&inputPingParams.PrivateKey, "key", "", "Hex-encoded private key (cannot be set with --key-file)")
-	PingCmd.MarkFlagsMutuallyExclusive("key-file", "key")
-=======
 	f := PingCmd.Flags()
 	f.StringVarP(&inputPingParams.OutputFile, "output", "o", "", "write ping results to output file (default stdout)")
 	f.IntVarP(&inputPingParams.Threads, "parallel", "p", 16, "how many parallel pings to attempt")
 	f.BoolVarP(&inputPingParams.Listen, "listen", "l", true,
 		`keep connection open and listen to peer. This only works if first
 argument is an enode/enr, not a nodes file`)
->>>>>>> fbaa3db9
+	f.BoolVarP(&inputPingParams.EnableWit, "wit", "w", false, "enable wit/1 capability")
+	f.IntVarP(&inputPingParams.Port, "port", "P", 30303, "port for discovery protocol")
+	f.IPVarP(&inputPingParams.Addr, "addr", "a", net.ParseIP("127.0.0.1"), "address to bind discovery listener")
+	f.StringVarP(&inputPingParams.KeyFile, "key-file", "k", "", "private key file (cannot be set with --key)")
+	f.StringVar(&inputPingParams.PrivateKey, "key", "", "hex-encoded private key (cannot be set with --key-file)")
+	PingCmd.MarkFlagsMutuallyExclusive("key-file", "key")
 }