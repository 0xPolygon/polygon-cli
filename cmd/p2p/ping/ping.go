--- conflicted
+++ resolved
@@ -127,18 +127,10 @@
 }
 
 func init() {
-<<<<<<< HEAD
 	f := PingCmd.Flags()
 	f.StringVarP(&inputPingParams.OutputFile, "output", "o", "", "write ping results to output file (default stdout)")
 	f.IntVarP(&inputPingParams.Threads, "parallel", "p", 16, "how many parallel pings to attempt")
 	f.BoolVarP(&inputPingParams.Listen, "listen", "l", true,
-		`keep the connection open and listen to the peer. This only works if the first
+		`keep connection open and listen to peer. This only works if first
 argument is an enode/enr, not a nodes file`)
-=======
-	PingCmd.Flags().StringVarP(&inputPingParams.OutputFile, "output", "o", "", "Write ping results to output file (default stdout)")
-	PingCmd.Flags().IntVarP(&inputPingParams.Threads, "parallel", "p", 16, "How many parallel pings to attempt")
-	PingCmd.Flags().BoolVarP(&inputPingParams.Listen, "listen", "l", true,
-		`Keep the connection open and listen to the peer. This only works if the first
-argument is an enode/enr, not a nodes file.`)
->>>>>>> cc977a70
 }