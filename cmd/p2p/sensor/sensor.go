--- conflicted
+++ resolved
@@ -5,15 +5,8 @@
 	"crypto/ecdsa"
 	"errors"
 	"fmt"
-	"io"
-	"math/big"
 	"os"
 	"os/signal"
-<<<<<<< HEAD
-	"slices"
-	"strings"
-=======
->>>>>>> e9389ae3
 	"sync"
 	"syscall"
 	"time"
@@ -22,9 +15,7 @@
 	_ "net/http/pprof"
 
 	"github.com/ethereum/go-ethereum/common"
-	"github.com/ethereum/go-ethereum/common/hexutil"
 	"github.com/ethereum/go-ethereum/core/forkid"
-	"github.com/ethereum/go-ethereum/core/types"
 	"github.com/ethereum/go-ethereum/crypto"
 	ethp2p "github.com/ethereum/go-ethereum/p2p"
 	"github.com/ethereum/go-ethereum/p2p/dnsdisc"
@@ -76,12 +67,8 @@
 		NAT                          string
 		TTL                          time.Duration
 		DiscoveryDNS                 string
-<<<<<<< HEAD
-		Persistence                  string
-=======
 		Database                     string
 		NoDiscovery                  bool
->>>>>>> e9389ae3
 
 		bootnodes    []*enode.Node
 		staticNodes  []*enode.Node
@@ -172,47 +159,9 @@
 		return nil
 	},
 	RunE: func(cmd *cobra.Command, args []string) error {
-<<<<<<< HEAD
-		// Initialize the database based on the persistence flag
-		// Convert network ID to chain ID for database use
-		chainID := new(big.Int).SetUint64(inputSensorParams.NetworkID)
-
-		var db database.Database
-		switch inputSensorParams.Persistence {
-		case "datastore":
-			db = database.NewDatastore(cmd.Context(), database.DatastoreOptions{
-				ProjectID:                    inputSensorParams.ProjectID,
-				DatabaseID:                   inputSensorParams.DatabaseID,
-				SensorID:                     inputSensorParams.SensorID,
-				ChainID:                      chainID,
-				MaxConcurrency:               inputSensorParams.MaxDatabaseConcurrency,
-				ShouldWriteBlocks:            inputSensorParams.ShouldWriteBlocks,
-				ShouldWriteBlockEvents:       inputSensorParams.ShouldWriteBlockEvents,
-				ShouldWriteTransactions:      inputSensorParams.ShouldWriteTransactions,
-				ShouldWriteTransactionEvents: inputSensorParams.ShouldWriteTransactionEvents,
-				ShouldWritePeers:             inputSensorParams.ShouldWritePeers,
-				TTL:                          inputSensorParams.TTL,
-			})
-		case "json":
-			db = database.NewJSONDatabase(database.JSONDatabaseOptions{
-				SensorID:                     inputSensorParams.SensorID,
-				ChainID:                      chainID,
-				MaxConcurrency:               inputSensorParams.MaxDatabaseConcurrency,
-				ShouldWriteBlocks:            inputSensorParams.ShouldWriteBlocks,
-				ShouldWriteBlockEvents:       inputSensorParams.ShouldWriteBlockEvents,
-				ShouldWriteTransactions:      inputSensorParams.ShouldWriteTransactions,
-				ShouldWriteTransactionEvents: inputSensorParams.ShouldWriteTransactionEvents,
-				ShouldWritePeers:             inputSensorParams.ShouldWritePeers,
-			})
-		case "false":
-			db = database.NewNoopDatabase()
-		default:
-			return fmt.Errorf("invalid persistence option: %s", inputSensorParams.Persistence)
-=======
 		db, err := newDatabase(cmd.Context())
 		if err != nil {
 			return err
->>>>>>> e9389ae3
 		}
 
 		// Fetch the latest block which will be used later when crafting the status
@@ -240,13 +189,8 @@
 			Help:      "The number and type of messages the sensor has received",
 		}, []string{"message", "url", "name"})
 
-<<<<<<< HEAD
-		// Create connection manager for transaction broadcasting
-		connManager := p2p.NewConnectionManager()
-=======
 		// Create peer connection manager for broadcasting transactions
 		conns := p2p.NewConns()
->>>>>>> e9389ae3
 
 		opts := p2p.EthProtocolOptions{
 			Context:     cmd.Context(),
@@ -260,7 +204,6 @@
 			HeadMutex:   &sync.RWMutex{},
 			ForkID:      forkid.ID{Hash: [4]byte(inputSensorParams.ForkID)},
 			MsgCounter:  msgCounter,
-			ConnManager: connManager,
 		}
 
 		config := ethp2p.Config{
@@ -316,7 +259,6 @@
 		}
 
 		go handleAPI(&server, msgCounter)
-		go handleRPC(connManager, inputSensorParams.NetworkID)
 
 		// Start the RPC server for receiving transactions
 		go handleRPC(conns, inputSensorParams.NetworkID)
@@ -425,518 +367,9 @@
 		count++
 	}
 
-<<<<<<< HEAD
-	log.Info().Msg("Finished adding DNS discovery peers")
-}
-
-// handleRPC sets up the JSON-RPC server for receiving and broadcasting transactions.
-// It handles eth_sendRawTransaction requests, validates transaction signatures,
-// and broadcasts valid transactions to all connected peers.
-// Supports both single requests and batch requests per JSON-RPC 2.0 specification.
-func handleRPC(connManager *p2p.ConnectionManager, networkID uint64) {
-	// Use network ID as chain ID for signature validation
-	chainID := new(big.Int).SetUint64(networkID)
-
-	http.HandleFunc("/", func(w http.ResponseWriter, r *http.Request) {
-		if r.Method != http.MethodPost {
-			http.Error(w, "Method not allowed", http.StatusMethodNotAllowed)
-			return
-		}
-
-		// Read request body
-		body, err := io.ReadAll(r.Body)
-		if err != nil {
-			writeJSONError(w, -32700, "Parse error", nil)
-			return
-		}
-		defer r.Body.Close()
-
-		// Check if this is a batch request (starts with '[') or single request
-		trimmedBody := strings.TrimSpace(string(body))
-		if len(trimmedBody) > 0 && trimmedBody[0] == '[' {
-			// Handle batch request
-			handleBatchRequest(w, body, connManager, chainID)
-			return
-		}
-
-		// Parse single JSON-RPC request
-		var req jsonRPCRequest
-		if err := json.Unmarshal(body, &req); err != nil {
-			writeJSONError(w, -32700, "Parse error", nil)
-			return
-		}
-
-		// Handle eth_sendRawTransaction
-		if req.Method == "eth_sendRawTransaction" {
-			handleSendRawTransaction(w, req, connManager, chainID)
-			return
-		}
-
-		// Method not found
-		writeJSONError(w, -32601, "Method not found", req.ID)
-	})
-
-	addr := fmt.Sprintf(":%d", inputSensorParams.RPCPort)
-	log.Info().Str("addr", addr).Msg("Starting JSON-RPC server")
-	if err := http.ListenAndServe(addr, nil); err != nil {
-		log.Error().Err(err).Msg("Failed to start RPC server")
-	}
-}
-
-// JSON-RPC request structure
-type jsonRPCRequest struct {
-	JSONRPC string        `json:"jsonrpc"`
-	Method  string        `json:"method"`
-	Params  []interface{} `json:"params"`
-	ID      interface{}   `json:"id"`
-}
-
-// JSON-RPC response structures
-type jsonRPCResponse struct {
-	JSONRPC string      `json:"jsonrpc"`
-	Result  interface{} `json:"result,omitempty"`
-	Error   *rpcError   `json:"error,omitempty"`
-	ID      interface{} `json:"id"`
-}
-
-type rpcError struct {
-	Code    int         `json:"code"`
-	Message string      `json:"message"`
-	Data    interface{} `json:"data,omitempty"`
-}
-
-// writeJSONError writes a JSON-RPC error response
-func writeJSONError(w http.ResponseWriter, code int, message string, id interface{}) {
-	w.Header().Set("Content-Type", "application/json")
-	response := jsonRPCResponse{
-		JSONRPC: "2.0",
-		Error: &rpcError{
-			Code:    code,
-			Message: message,
-		},
-		ID: id,
-	}
-	json.NewEncoder(w).Encode(response)
-}
-
-// writeJSONResult writes a JSON-RPC success response
-func writeJSONResult(w http.ResponseWriter, result interface{}, id interface{}) {
-	w.Header().Set("Content-Type", "application/json")
-	response := jsonRPCResponse{
-		JSONRPC: "2.0",
-		Result:  result,
-		ID:      id,
-	}
-	json.NewEncoder(w).Encode(response)
-}
-
-// handleBatchRequest processes JSON-RPC batch requests
-func handleBatchRequest(w http.ResponseWriter, body []byte, connManager *p2p.ConnectionManager, chainID *big.Int) {
-	// Parse batch of requests
-	var requests []jsonRPCRequest
-	if err := json.Unmarshal(body, &requests); err != nil {
-		writeJSONError(w, -32700, "Parse error", nil)
-		return
-	}
-
-	// Validate batch is not empty
-	if len(requests) == 0 {
-		writeJSONError(w, -32600, "Invalid request: empty batch", nil)
-		return
-	}
-
-	// Process all requests and collect valid transactions for batch broadcasting
-	responses := make([]jsonRPCResponse, 0, len(requests))
-	validTxs := make(types.Transactions, 0)
-	txIndexToResponse := make(map[int]int) // maps transaction index to response index
-
-	for i, req := range requests {
-		if req.Method == "eth_sendRawTransaction" {
-			// Try to parse and validate the transaction
-			tx, response := validateTransaction(req, chainID)
-			if tx != nil {
-				// Transaction is valid, add to batch
-				validTxs = append(validTxs, tx)
-				txIndexToResponse[len(validTxs)-1] = i
-				// Create success response placeholder (will be updated after broadcast)
-				responses = append(responses, jsonRPCResponse{
-					JSONRPC: "2.0",
-					Result:  tx.Hash().Hex(),
-					ID:      req.ID,
-				})
-			} else {
-				// Transaction is invalid, add error response
-				responses = append(responses, response)
-			}
-		} else {
-			// Not a sendRawTransaction request
-			response := processSingleRequest(req, connManager, chainID)
-			responses = append(responses, response)
-		}
-	}
-
-	// Broadcast all valid transactions in a single batch if there are any
-	if len(validTxs) > 0 {
-		log.Info().
-			Int("txCount", len(validTxs)).
-			Int("totalRequests", len(requests)).
-			Msg("Broadcasting batch of transactions")
-
-		broadcastCount := connManager.BroadcastTransactions(validTxs)
-
-		log.Info().
-			Int("txCount", len(validTxs)).
-			Int("peers", broadcastCount).
-			Msg("Batch broadcast complete")
-	}
-
-	// Write batch response
-	w.Header().Set("Content-Type", "application/json")
-	if err := json.NewEncoder(w).Encode(responses); err != nil {
-		log.Error().Err(err).Msg("Failed to encode batch response")
-	}
-}
-
-// validateTransaction validates a transaction request and returns the transaction if valid
-func validateTransaction(req jsonRPCRequest, chainID *big.Int) (*types.Transaction, jsonRPCResponse) {
-	// Check params
-	if len(req.Params) == 0 {
-		return nil, jsonRPCResponse{
-			JSONRPC: "2.0",
-			Error: &rpcError{
-				Code:    -32602,
-				Message: "Invalid params: missing raw transaction",
-			},
-			ID: req.ID,
-		}
-	}
-
-	// Extract raw transaction hex string
-	rawTxHex, ok := req.Params[0].(string)
-	if !ok {
-		return nil, jsonRPCResponse{
-			JSONRPC: "2.0",
-			Error: &rpcError{
-				Code:    -32602,
-				Message: "Invalid params: raw transaction must be a hex string",
-			},
-			ID: req.ID,
-		}
-	}
-
-	// Decode hex string to bytes
-	txBytes, err := hexutil.Decode(rawTxHex)
-	if err != nil {
-		return nil, jsonRPCResponse{
-			JSONRPC: "2.0",
-			Error: &rpcError{
-				Code:    -32602,
-				Message: fmt.Sprintf("Invalid transaction hex: %v", err),
-			},
-			ID: req.ID,
-		}
-	}
-
-	// Unmarshal transaction
-	tx := new(types.Transaction)
-	if err := tx.UnmarshalBinary(txBytes); err != nil {
-		return nil, jsonRPCResponse{
-			JSONRPC: "2.0",
-			Error: &rpcError{
-				Code:    -32602,
-				Message: fmt.Sprintf("Invalid transaction encoding: %v", err),
-			},
-			ID: req.ID,
-		}
-	}
-
-	// Validate transaction signature
-	signer := types.LatestSignerForChainID(chainID)
-	sender, err := types.Sender(signer, tx)
-	if err != nil {
-		return nil, jsonRPCResponse{
-			JSONRPC: "2.0",
-			Error: &rpcError{
-				Code:    -32602,
-				Message: fmt.Sprintf("Invalid transaction signature: %v", err),
-			},
-			ID: req.ID,
-		}
-	}
-
-	// Log the transaction
-	toAddr := "nil"
-	if tx.To() != nil {
-		toAddr = tx.To().Hex()
-	}
-
-	log.Debug().
-		Str("hash", tx.Hash().Hex()).
-		Str("from", sender.Hex()).
-		Str("to", toAddr).
-		Str("value", tx.Value().String()).
-		Uint64("gas", tx.Gas()).
-		Msg("Validated transaction")
-
-	return tx, jsonRPCResponse{}
-}
-
-// processSingleRequest processes a single JSON-RPC request and returns a response
-func processSingleRequest(req jsonRPCRequest, connManager *p2p.ConnectionManager, chainID *big.Int) jsonRPCResponse {
-	// Handle eth_sendRawTransaction
-	if req.Method == "eth_sendRawTransaction" {
-		return processSendRawTransaction(req, connManager, chainID)
-	}
-
-	// Method not found
-	return jsonRPCResponse{
-		JSONRPC: "2.0",
-		Error: &rpcError{
-			Code:    -32601,
-			Message: "Method not found",
-		},
-		ID: req.ID,
-	}
-}
-
-// processSendRawTransaction processes a single eth_sendRawTransaction request and returns a response
-func processSendRawTransaction(req jsonRPCRequest, connManager *p2p.ConnectionManager, chainID *big.Int) jsonRPCResponse {
-	// Check params
-	if len(req.Params) == 0 {
-		return jsonRPCResponse{
-			JSONRPC: "2.0",
-			Error: &rpcError{
-				Code:    -32602,
-				Message: "Invalid params: missing raw transaction",
-			},
-			ID: req.ID,
-		}
-	}
-
-	// Extract raw transaction hex string
-	rawTxHex, ok := req.Params[0].(string)
-	if !ok {
-		return jsonRPCResponse{
-			JSONRPC: "2.0",
-			Error: &rpcError{
-				Code:    -32602,
-				Message: "Invalid params: raw transaction must be a hex string",
-			},
-			ID: req.ID,
-		}
-	}
-
-	// Decode hex string to bytes
-	txBytes, err := hexutil.Decode(rawTxHex)
-	if err != nil {
-		return jsonRPCResponse{
-			JSONRPC: "2.0",
-			Error: &rpcError{
-				Code:    -32602,
-				Message: fmt.Sprintf("Invalid transaction hex: %v", err),
-			},
-			ID: req.ID,
-		}
-	}
-
-	// Unmarshal transaction
-	tx := new(types.Transaction)
-	if err := tx.UnmarshalBinary(txBytes); err != nil {
-		return jsonRPCResponse{
-			JSONRPC: "2.0",
-			Error: &rpcError{
-				Code:    -32602,
-				Message: fmt.Sprintf("Invalid transaction encoding: %v", err),
-			},
-			ID: req.ID,
-		}
-	}
-
-	// Validate transaction signature
-	signer := types.LatestSignerForChainID(chainID)
-	sender, err := types.Sender(signer, tx)
-	if err != nil {
-		return jsonRPCResponse{
-			JSONRPC: "2.0",
-			Error: &rpcError{
-				Code:    -32602,
-				Message: fmt.Sprintf("Invalid transaction signature: %v", err),
-			},
-			ID: req.ID,
-		}
-	}
-
-	// Log the transaction
-	toAddr := "nil"
-	if tx.To() != nil {
-		toAddr = tx.To().Hex()
-	}
-
-	log.Info().
-		Str("hash", tx.Hash().Hex()).
-		Str("from", sender.Hex()).
-		Str("to", toAddr).
-		Str("value", tx.Value().String()).
-		Uint64("gas", tx.Gas()).
-		Msg("Broadcasting transaction")
-
-	// Broadcast to all peers using the connection manager
-	broadcastCount := connManager.BroadcastTransaction(tx)
-
-	log.Info().
-		Str("hash", tx.Hash().Hex()).
-		Int("peers", broadcastCount).
-		Msg("Transaction broadcast complete")
-
-	// Return transaction hash
-	return jsonRPCResponse{
-		JSONRPC: "2.0",
-		Result:  tx.Hash().Hex(),
-		ID:      req.ID,
-	}
-}
-
-// handleSendRawTransaction processes eth_sendRawTransaction requests
-func handleSendRawTransaction(w http.ResponseWriter, req jsonRPCRequest, connManager *p2p.ConnectionManager, chainID *big.Int) {
-	// Check params
-	if len(req.Params) == 0 {
-		writeJSONError(w, -32602, "Invalid params: missing raw transaction", req.ID)
-		return
-	}
-
-	// Extract raw transaction hex string
-	rawTxHex, ok := req.Params[0].(string)
-	if !ok {
-		writeJSONError(w, -32602, "Invalid params: raw transaction must be a hex string", req.ID)
-		return
-	}
-
-	// Decode hex string to bytes
-	txBytes, err := hexutil.Decode(rawTxHex)
-	if err != nil {
-		writeJSONError(w, -32602, fmt.Sprintf("Invalid transaction hex: %v", err), req.ID)
-		return
-	}
-
-	// Unmarshal transaction
-	tx := new(types.Transaction)
-	if err := tx.UnmarshalBinary(txBytes); err != nil {
-		writeJSONError(w, -32602, fmt.Sprintf("Invalid transaction encoding: %v", err), req.ID)
-		return
-	}
-
-	// Validate transaction signature
-	signer := types.LatestSignerForChainID(chainID)
-	sender, err := types.Sender(signer, tx)
-	if err != nil {
-		writeJSONError(w, -32602, fmt.Sprintf("Invalid transaction signature: %v", err), req.ID)
-		return
-	}
-
-	// Log the transaction
-	toAddr := "nil"
-	if tx.To() != nil {
-		toAddr = tx.To().Hex()
-	}
-
-	log.Info().
-		Str("hash", tx.Hash().Hex()).
-		Str("from", sender.Hex()).
-		Str("to", toAddr).
-		Str("value", tx.Value().String()).
-		Uint64("gas", tx.Gas()).
-		Msg("Broadcasting transaction")
-
-	// Broadcast to all peers using the connection manager
-	broadcastCount := connManager.BroadcastTransaction(tx)
-
-	log.Info().
-		Str("hash", tx.Hash().Hex()).
-		Int("peers", broadcastCount).
-		Msg("Transaction broadcast complete")
-
-	// Return transaction hash
-	writeJSONResult(w, tx.Hash().Hex(), req.ID)
-}
-
-// getPeerMessages retrieves the count of various types of eth packets sent by a
-// peer.
-func getPeerMessages(url string, counter *prometheus.CounterVec) p2p.MessageCount {
-	return p2p.MessageCount{
-		BlockHeaders:        getCounterValue(new(eth.BlockHeadersPacket), url, counter),
-		BlockBodies:         getCounterValue(new(eth.BlockBodiesPacket), url, counter),
-		Blocks:              getCounterValue(new(eth.NewBlockPacket), url, counter),
-		BlockHashes:         getCounterValue(new(eth.NewBlockHashesPacket), url, counter),
-		BlockHeaderRequests: getCounterValue(new(eth.GetBlockHeadersPacket), url, counter),
-		BlockBodiesRequests: getCounterValue(new(eth.GetBlockBodiesPacket), url, counter),
-		Transactions: getCounterValue(new(eth.TransactionsPacket), url, counter) +
-			getCounterValue(new(eth.PooledTransactionsPacket), url, counter),
-		TransactionHashes: getCounterValue(new(eth.NewPooledTransactionHashesPacket), url, counter) +
-			getCounterValue(new(eth.NewPooledTransactionHashesPacket), url, counter),
-		TransactionRequests: getCounterValue(new(eth.GetPooledTransactionsRequest), url, counter),
-	}
-}
-
-// getCounterValue retrieves the count of packets for a specific type from the
-// Prometheus counter.
-func getCounterValue(packet eth.Packet, url string, counter *prometheus.CounterVec) int64 {
-	metric := &dto.Metric{}
-
-	err := counter.WithLabelValues(packet.Name(), url).Write(metric)
-	if err != nil {
-		log.Error().Err(err).Send()
-		return 0
-	}
-
-	return int64(metric.GetCounter().GetValue())
-}
-
-// removePeerMessages removes all the counters of peers that disconnected from
-// the sensor. This prevents the metrics list from infinitely growing.
-func removePeerMessages(counter *prometheus.CounterVec, peers []*ethp2p.Peer) error {
-	urls := []string{}
-	for _, peer := range peers {
-		urls = append(urls, peer.Node().URLv4())
-	}
-
-	families, err := prometheus.DefaultGatherer.Gather()
-	if err != nil {
-		return err
-	}
-
-	var family *dto.MetricFamily
-	for _, f := range families {
-		if f.GetName() == "sensor_messages" {
-			family = f
-			break
-		}
-	}
-
-	// During DNS-discovery or when the server is taking a while to discover
-	// peers and has yet to receive a message, the sensor_messages prometheus
-	// metric may not exist yet.
-	if family == nil {
-		log.Trace().Msg("Could not find sensor_messages metric family")
-		return nil
-	}
-
-	for _, metric := range family.GetMetric() {
-		for _, label := range metric.GetLabel() {
-			url := label.GetValue()
-			if label.GetName() != "url" || slices.Contains(urls, url) {
-				continue
-			}
-
-			counter.DeletePartialMatch(prometheus.Labels{"url": url})
-		}
-	}
-
-	return nil
-=======
 	log.Info().
 		Int("discovered_peers", count).
 		Msg("Finished DNS discovery")
->>>>>>> e9389ae3
 }
 
 // getLatestBlock will get the latest block from an RPC provider.
@@ -1005,48 +438,6 @@
 	if err := SensorCmd.MarkFlagRequired("sensor-id"); err != nil {
 		log.Error().Err(err).Msg("Failed to mark sensor-id as required persistent flag")
 	}
-<<<<<<< HEAD
-	SensorCmd.Flags().IntVarP(&inputSensorParams.MaxPeers, "max-peers", "m", 2000, "Maximum number of peers to connect to")
-	SensorCmd.Flags().IntVarP(&inputSensorParams.MaxDatabaseConcurrency, "max-db-concurrency", "D", 10000,
-		`Maximum number of concurrent database operations to perform. Increasing this
-will result in less chance of missing data (i.e. broken pipes) but can
-significantly increase memory usage.`)
-	SensorCmd.Flags().BoolVarP(&inputSensorParams.ShouldWriteBlocks, "write-blocks", "B", true, "Whether to write blocks to the database")
-	SensorCmd.Flags().BoolVar(&inputSensorParams.ShouldWriteBlockEvents, "write-block-events", true, "Whether to write block events to the database")
-	SensorCmd.Flags().BoolVarP(&inputSensorParams.ShouldWriteTransactions, "write-txs", "t", true,
-		`Whether to write transactions to the database. This option could significantly
-increase CPU and memory usage.`)
-	SensorCmd.Flags().BoolVar(&inputSensorParams.ShouldWriteTransactionEvents, "write-tx-events", true,
-		`Whether to write transaction events to the database. This option could
-significantly increase CPU and memory usage.`)
-	SensorCmd.Flags().BoolVar(&inputSensorParams.ShouldWritePeers, "write-peers", true, "Whether to write peers to the database")
-	SensorCmd.Flags().BoolVar(&inputSensorParams.ShouldRunPprof, "pprof", false, "Whether to run pprof")
-	SensorCmd.Flags().UintVar(&inputSensorParams.PprofPort, "pprof-port", 6060, "Port pprof runs on")
-	SensorCmd.Flags().BoolVar(&inputSensorParams.ShouldRunPrometheus, "prom", true, "Whether to run Prometheus")
-	SensorCmd.Flags().UintVar(&inputSensorParams.PrometheusPort, "prom-port", 2112, "Port Prometheus runs on")
-	SensorCmd.Flags().UintVar(&inputSensorParams.APIPort, "api-port", 8080, "Port the API server will listen on")
-	SensorCmd.Flags().UintVar(&inputSensorParams.RPCPort, "rpc-port", 8545, "Port for JSON-RPC server to receive transactions")
-	SensorCmd.Flags().StringVarP(&inputSensorParams.KeyFile, "key-file", "k", "", "Private key file (cannot be set with --key)")
-	SensorCmd.Flags().StringVar(&inputSensorParams.PrivateKey, "key", "", "Hex-encoded private key (cannot be set with --key-file)")
-	SensorCmd.MarkFlagsMutuallyExclusive("key-file", "key")
-	SensorCmd.Flags().IntVar(&inputSensorParams.Port, "port", 30303, "TCP network listening port")
-	SensorCmd.Flags().IntVar(&inputSensorParams.DiscoveryPort, "discovery-port", 30303, "UDP P2P discovery port")
-	SensorCmd.Flags().StringVar(&inputSensorParams.RPC, "rpc", "https://polygon-rpc.com", "RPC endpoint used to fetch the latest block")
-	SensorCmd.Flags().StringVar(&inputSensorParams.GenesisHash, "genesis-hash", "0xa9c28ce2141b56c474f1dc504bee9b01eb1bd7d1a507580d5519d4437a97de1b", "The genesis block hash")
-	SensorCmd.Flags().BytesHexVar(&inputSensorParams.ForkID, "fork-id", []byte{240, 151, 188, 19}, "The hex encoded fork id (omit the 0x)")
-	SensorCmd.Flags().IntVar(&inputSensorParams.DialRatio, "dial-ratio", 0,
-		`Ratio of inbound to dialed connections. A dial ratio of 2 allows 1/2 of
-connections to be dialed. Setting this to 0 defaults it to 3.`)
-	SensorCmd.Flags().StringVar(&inputSensorParams.NAT, "nat", "any", "NAT port mapping mechanism (any|none|upnp|pmp|pmp:<IP>|extip:<IP>)")
-	SensorCmd.Flags().BoolVar(&inputSensorParams.QuickStart, "quick-start", false,
-		`Whether to load the nodes.json as static nodes to quickly start the network.
-This produces faster development cycles but can prevent the sensor from being to
-connect to new peers if the nodes.json file is large.`)
-	SensorCmd.Flags().StringVar(&inputSensorParams.TrustedNodesFile, "trusted-nodes", "", "Trusted nodes file")
-	SensorCmd.Flags().DurationVar(&inputSensorParams.TTL, "ttl", 14*24*time.Hour, "Time to live")
-	SensorCmd.Flags().StringVar(&inputSensorParams.DiscoveryDNS, "discovery-dns", "", "DNS discovery ENR tree url")
-	SensorCmd.Flags().StringVar(&inputSensorParams.Persistence, "persistence", "datastore", "Persistence mode: datastore (Google Datastore), json (output to stdout), false (no persistence)")
-=======
 	f.IntVarP(&inputSensorParams.MaxPeers, "max-peers", "m", 2000, "maximum number of peers to connect to")
 	f.IntVarP(&inputSensorParams.MaxDatabaseConcurrency, "max-db-concurrency", "D", 10000,
 		`maximum number of concurrent database operations to perform (increasing this
@@ -1085,5 +476,4 @@
   - json (output to stdout)
   - none (no persistence)`)
 	f.BoolVar(&inputSensorParams.NoDiscovery, "no-discovery", false, "disable P2P peer discovery")
->>>>>>> e9389ae3
 }