package sensor

import (
	"context"
	"crypto/ecdsa"
	"errors"
	"fmt"
	"os"
	"os/signal"
	"sync"
	"syscall"
	"time"

	"net/http"
	_ "net/http/pprof"

	"github.com/ethereum/go-ethereum/common"
	"github.com/ethereum/go-ethereum/core/forkid"
<<<<<<< HEAD
	"github.com/ethereum/go-ethereum/eth/protocols/eth"
=======
	"github.com/ethereum/go-ethereum/crypto"
>>>>>>> fbaa3db9
	ethp2p "github.com/ethereum/go-ethereum/p2p"
	"github.com/ethereum/go-ethereum/p2p/dnsdisc"
	"github.com/ethereum/go-ethereum/p2p/enode"
	"github.com/ethereum/go-ethereum/p2p/nat"
	"github.com/ethereum/go-ethereum/rpc"
	"github.com/prometheus/client_golang/prometheus"
	"github.com/prometheus/client_golang/prometheus/promauto"
	"github.com/prometheus/client_golang/prometheus/promhttp"
	"github.com/rs/zerolog/log"
	"github.com/spf13/cobra"

	"github.com/0xPolygon/polygon-cli/p2p"
	"github.com/0xPolygon/polygon-cli/p2p/database"
	"github.com/0xPolygon/polygon-cli/rpctypes"
)

type (
	sensorParams struct {
		Bootnodes                    string
		NetworkID                    uint64
		NodesFile                    string
		StaticNodesFile              string
		TrustedNodesFile             string
		ProjectID                    string
		DatabaseID                   string
		SensorID                     string
		MaxPeers                     int
		MaxDatabaseConcurrency       int
		ShouldWriteBlocks            bool
		ShouldWriteBlockEvents       bool
		ShouldWriteTransactions      bool
		ShouldWriteTransactionEvents bool
		ShouldWritePeers             bool
		ShouldRunPprof               bool
		PprofPort                    uint
		ShouldRunPrometheus          bool
		PrometheusPort               uint
		APIPort                      uint
		RPCPort                      uint
		KeyFile                      string
		PrivateKey                   string
		Port                         int
		DiscoveryPort                int
		RPC                          string
		GenesisHash                  string
		ForkID                       []byte
		DialRatio                    int
		NAT                          string
		TTL                          time.Duration
		DiscoveryDNS                 string
		Database                     string
		NoDiscovery                  bool

		bootnodes    []*enode.Node
		staticNodes  []*enode.Node
		trustedNodes []*enode.Node
		privateKey   *ecdsa.PrivateKey
		nat          nat.Interface
	}
)

var (
	inputSensorParams sensorParams
)

// SensorCmd represents the sensor command. This is responsible for starting a
// sensor and transmitting blocks and transactions to a database.
var SensorCmd = &cobra.Command{
	Use:   "sensor [nodes file]",
	Short: "Start a devp2p sensor that discovers other peers and will receive blocks and transactions.",
	Long:  "If no nodes.json file exists, it will be created.",
	Args:  cobra.MinimumNArgs(1),
	PreRunE: func(cmd *cobra.Command, args []string) (err error) {
		inputSensorParams.NodesFile = args[0]
		_, err = p2p.ReadNodeSet(inputSensorParams.NodesFile)
		if err != nil {
			log.Warn().Err(err).Msgf("Creating nodes file %v because it does not exist", inputSensorParams.NodesFile)
		}

		if len(inputSensorParams.StaticNodesFile) > 0 {
			inputSensorParams.staticNodes, err = p2p.ReadNodeSet(inputSensorParams.StaticNodesFile)
			if err != nil {
				log.Warn().Err(err).Msgf("Static nodes file %v not found", inputSensorParams.StaticNodesFile)
			}
		}

		if len(inputSensorParams.TrustedNodesFile) > 0 {
			inputSensorParams.trustedNodes, err = p2p.ReadNodeSet(inputSensorParams.TrustedNodesFile)
			if err != nil {
				log.Warn().Err(err).Msgf("Trusted nodes file %v not found", inputSensorParams.TrustedNodesFile)
			}
		}

		if len(inputSensorParams.Bootnodes) > 0 {
			inputSensorParams.bootnodes, err = p2p.ParseBootnodes(inputSensorParams.Bootnodes)
			if err != nil {
				return fmt.Errorf("unable to parse bootnodes: %w", err)
			}
		}

		if inputSensorParams.NetworkID == 0 {
			return errors.New("network ID must be greater than zero")
		}

<<<<<<< HEAD
		if inputSensorParams.ShouldRunPprof {
			go handlePprof()
		}

		if inputSensorParams.ShouldRunPrometheus {
			go handlePrometheus()
		}

		inputSensorParams.privateKey, err = p2p.ParsePrivateKey(inputSensorParams.KeyFile, inputSensorParams.PrivateKey)
=======
		inputSensorParams.privateKey, err = crypto.GenerateKey()
>>>>>>> fbaa3db9
		if err != nil {
			return err
		}

		inputSensorParams.nat, err = nat.Parse(inputSensorParams.NAT)
		if err != nil {
			log.Error().Err(err).Msg("Failed to parse NAT")
			return err
		}

		return nil
	},
	RunE: func(cmd *cobra.Command, args []string) error {
		db, err := newDatabase(cmd.Context())
		if err != nil {
			return err
		}

		// Fetch the latest block which will be used later when crafting the status
		// message. This call will only be made once and stored in the head field
		// until the sensor receives a new block it can overwrite it with.
		block, err := getLatestBlock(inputSensorParams.RPC)
		if err != nil {
			return err
		}
		head := p2p.HeadBlock{
			Hash:            block.Hash.ToHash(),
			TotalDifficulty: block.TotalDifficulty.ToBigInt(),
			Number:          block.Number.ToUint64(),
		}

		peersGauge := promauto.NewGauge(prometheus.GaugeOpts{
			Namespace: "sensor",
			Name:      "peers",
			Help:      "The number of peers the sensor is connected to",
		})

		msgCounter := promauto.NewCounterVec(prometheus.CounterOpts{
			Namespace: "sensor",
			Name:      "messages",
			Help:      "The number and type of messages the sensor has received",
		}, []string{"message", "url", "name"})

		// Create peer connection manager for broadcasting transactions
		conns := p2p.NewConns()

		opts := p2p.EthProtocolOptions{
			Context:     cmd.Context(),
			Database:    db,
			GenesisHash: common.HexToHash(inputSensorParams.GenesisHash),
			RPC:         inputSensorParams.RPC,
			SensorID:    inputSensorParams.SensorID,
			NetworkID:   inputSensorParams.NetworkID,
			Conns:       conns,
			Head:        &head,
			HeadMutex:   &sync.RWMutex{},
			ForkID:      forkid.ID{Hash: [4]byte(inputSensorParams.ForkID)},
			MsgCounter:  msgCounter,
		}

		config := ethp2p.Config{
			PrivateKey:     inputSensorParams.privateKey,
			BootstrapNodes: inputSensorParams.bootnodes,
			StaticNodes:    inputSensorParams.staticNodes,
			TrustedNodes:   inputSensorParams.trustedNodes,
			MaxPeers:       inputSensorParams.MaxPeers,
			ListenAddr:     fmt.Sprintf(":%d", inputSensorParams.Port),
			DiscAddr:       fmt.Sprintf(":%d", inputSensorParams.DiscoveryPort),
			DialRatio:      inputSensorParams.DialRatio,
			NAT:            inputSensorParams.nat,
			DiscoveryV4:    !inputSensorParams.NoDiscovery,
			DiscoveryV5:    !inputSensorParams.NoDiscovery,
			Protocols: []ethp2p.Protocol{
				p2p.NewEthProtocol(66, opts),
				p2p.NewEthProtocol(67, opts),
				p2p.NewEthProtocol(68, opts),
			},
		}

		server := ethp2p.Server{Config: config}

		log.Info().Str("enode", server.Self().URLv4()).Msg("Starting sensor")

		// Starting the server isn't actually a blocking call so the sensor needs to
		// have something that waits for it. This is implemented by the for {} loop
		// seen below.
		if err = server.Start(); err != nil {
			return err
		}
		defer server.Stop()

		events := make(chan *ethp2p.PeerEvent)
		sub := server.SubscribeEvents(events)
		defer sub.Unsubscribe()

		ticker := time.NewTicker(2 * time.Second) // Ticker for recurring tasks every 2 seconds.
		hourlyTicker := time.NewTicker(time.Hour) // Ticker for running DNS discovery every hour.
		defer ticker.Stop()
		defer hourlyTicker.Stop()

		signals := make(chan os.Signal, 1)
		signal.Notify(signals, syscall.SIGINT, syscall.SIGTERM)

		if inputSensorParams.ShouldRunPprof {
			go handlePprof()
		}

		if inputSensorParams.ShouldRunPrometheus {
			go handlePrometheus()
		}

		go handleAPI(&server, msgCounter)

		// Start the RPC server for receiving transactions
		go handleRPC(conns, inputSensorParams.NetworkID)

		// Run DNS discovery immediately at startup.
		go handleDNSDiscovery(&server)

		for {
			select {
			case <-ticker.C:
				peersGauge.Set(float64(server.PeerCount()))
				db.WritePeers(cmd.Context(), server.Peers(), time.Now())

				urls := []string{}
				for _, peer := range server.Peers() {
					urls = append(urls, peer.Node().URLv4())
				}

				if err := removePeerMessages(msgCounter, urls); err != nil {
					log.Error().Err(err).Msg("Failed to clean up peer messages")
				}

				if err := p2p.WritePeers(inputSensorParams.NodesFile, urls); err != nil {
					log.Error().Err(err).Msg("Failed to write nodes to file")
				}
			case <-hourlyTicker.C:
				go handleDNSDiscovery(&server)
			case <-signals:
				// This gracefully stops the sensor so that the peers can be written to
				// the nodes file.
				log.Info().Msg("Stopping sensor...")
				return nil
			case event := <-events:
				log.Debug().Any("event", event).Send()
			case err := <-sub.Err():
				log.Error().Err(err).Send()
			}
		}
	},
}

// handlePprof starts a server for performance profiling using pprof on the
// specified port. This allows for real-time monitoring and analysis of the
// sensor's performance. The port number is configured through
// inputSensorParams.PprofPort. An error is logged if the server fails to start.
func handlePprof() {
	addr := fmt.Sprintf(":%d", inputSensorParams.PprofPort)
	if err := http.ListenAndServe(addr, nil); err != nil {
		log.Error().Err(err).Msg("Failed to start pprof")
	}
}

// handlePrometheus starts a server to expose Prometheus metrics at the /metrics
// endpoint. This enables Prometheus to scrape and collect metrics data for
// monitoring purposes. The port number is configured through
// inputSensorParams.PrometheusPort. An error is logged if the server fails to
// start.
func handlePrometheus() {
	http.Handle("/metrics", promhttp.Handler())
	addr := fmt.Sprintf(":%d", inputSensorParams.PrometheusPort)
	if err := http.ListenAndServe(addr, nil); err != nil {
		log.Error().Err(err).Msg("Failed to start Prometheus handler")
	}
}

// handleDNSDiscovery performs DNS-based peer discovery and adds new peers to
// the p2p server. It syncs the DNS discovery tree and adds any newly discovered
// peers not already in the peers map.
func handleDNSDiscovery(server *ethp2p.Server) {
	if len(inputSensorParams.DiscoveryDNS) == 0 {
		return
	}

	log.Info().
		Str("discovery-dns", inputSensorParams.DiscoveryDNS).
		Msg("Starting DNS discovery sync")

	client := dnsdisc.NewClient(dnsdisc.Config{})
	tree, err := client.SyncTree(inputSensorParams.DiscoveryDNS)
	if err != nil {
		log.Error().Err(err).Msg("Failed to sync DNS discovery tree")
		return
	}

	// Log the number of nodes in the tree.
	log.Info().
		Int("unique_nodes", len(tree.Nodes())).
		Msg("Successfully synced DNS discovery tree")

	// Add DNS-discovered peers.
	for _, node := range tree.Nodes() {
		log.Debug().
			Str("enode", node.URLv4()).
			Msg("Discovered peer through DNS")

		// Add the peer to the static node set. The server itself handles whether to
		// connect to the peer if it's already connected. If a node is part of the
		// static peer set, the server will handle reconnecting after disconnects.
		server.AddPeer(node)
	}

	log.Info().Msg("Finished adding DNS discovery peers")
}

// getLatestBlock will get the latest block from an RPC provider.
func getLatestBlock(url string) (*rpctypes.RawBlockResponse, error) {
	client, err := rpc.Dial(url)
	if err != nil {
		return nil, err
	}
	defer client.Close()

	var block rpctypes.RawBlockResponse
	err = client.Call(&block, "eth_getBlockByNumber", "latest", true)
	if err != nil {
		return nil, err
	}

	return &block, nil
}

// newDatabase creates and configures the appropriate database backend based
// on the sensor parameters.
func newDatabase(ctx context.Context) (database.Database, error) {
	switch inputSensorParams.Database {
	case "datastore":
		return database.NewDatastore(ctx, database.DatastoreOptions{
			ProjectID:                    inputSensorParams.ProjectID,
			DatabaseID:                   inputSensorParams.DatabaseID,
			SensorID:                     inputSensorParams.SensorID,
			ChainID:                      inputSensorParams.NetworkID,
			MaxConcurrency:               inputSensorParams.MaxDatabaseConcurrency,
			ShouldWriteBlocks:            inputSensorParams.ShouldWriteBlocks,
			ShouldWriteBlockEvents:       inputSensorParams.ShouldWriteBlockEvents,
			ShouldWriteTransactions:      inputSensorParams.ShouldWriteTransactions,
			ShouldWriteTransactionEvents: inputSensorParams.ShouldWriteTransactionEvents,
			ShouldWritePeers:             inputSensorParams.ShouldWritePeers,
			TTL:                          inputSensorParams.TTL,
		}), nil
	case "json":
		return database.NewJSONDatabase(database.JSONDatabaseOptions{
			SensorID:                     inputSensorParams.SensorID,
			ChainID:                      inputSensorParams.NetworkID,
			MaxConcurrency:               inputSensorParams.MaxDatabaseConcurrency,
			ShouldWriteBlocks:            inputSensorParams.ShouldWriteBlocks,
			ShouldWriteBlockEvents:       inputSensorParams.ShouldWriteBlockEvents,
			ShouldWriteTransactions:      inputSensorParams.ShouldWriteTransactions,
			ShouldWriteTransactionEvents: inputSensorParams.ShouldWriteTransactionEvents,
			ShouldWritePeers:             inputSensorParams.ShouldWritePeers,
		}), nil
	case "none":
		return database.NoDatabase(), nil
	default:
		return nil, fmt.Errorf("invalid database option: %s", inputSensorParams.Database)
	}
}

func init() {
	f := SensorCmd.Flags()
	f.StringVarP(&inputSensorParams.Bootnodes, "bootnodes", "b", "", "comma separated nodes used for bootstrapping")
	f.Uint64VarP(&inputSensorParams.NetworkID, "network-id", "n", 0, "filter discovered nodes by this network ID")
	if err := SensorCmd.MarkFlagRequired("network-id"); err != nil {
		log.Error().Err(err).Msg("Failed to mark network-id as required persistent flag")
	}
<<<<<<< HEAD
	SensorCmd.Flags().StringVarP(&inputSensorParams.ProjectID, "project-id", "p", "", "GCP project ID")
	SensorCmd.Flags().StringVarP(&inputSensorParams.DatabaseID, "database-id", "d", "", "Datastore database ID")
	SensorCmd.Flags().StringVarP(&inputSensorParams.SensorID, "sensor-id", "s", "", "Sensor ID when writing block/tx events")
=======
	f.StringVarP(&inputSensorParams.ProjectID, "project-id", "p", "", "GCP project ID")
	f.StringVarP(&inputSensorParams.DatabaseID, "database-id", "d", "", "datastore database ID")
	f.StringVarP(&inputSensorParams.SensorID, "sensor-id", "s", "", "sensor ID when writing block/tx events")
>>>>>>> fbaa3db9
	if err := SensorCmd.MarkFlagRequired("sensor-id"); err != nil {
		log.Error().Err(err).Msg("Failed to mark sensor-id as required persistent flag")
	}
	f.IntVarP(&inputSensorParams.MaxPeers, "max-peers", "m", 2000, "maximum number of peers to connect to")
	f.IntVarP(&inputSensorParams.MaxDatabaseConcurrency, "max-db-concurrency", "D", 10000,
		`maximum number of concurrent database operations to perform. Increasing this
will result in less chance of missing data (i.e. broken pipes) but can
significantly increase memory usage`)
	f.BoolVarP(&inputSensorParams.ShouldWriteBlocks, "write-blocks", "B", true, "write blocks to database")
	f.BoolVar(&inputSensorParams.ShouldWriteBlockEvents, "write-block-events", true, "write block events to database")
	f.BoolVarP(&inputSensorParams.ShouldWriteTransactions, "write-txs", "t", true,
		`write transactions to database. This option can significantly increase CPU and memory usage`)
	f.BoolVar(&inputSensorParams.ShouldWriteTransactionEvents, "write-tx-events", true,
		`write transaction events to database. This option can significantly increase CPU and memory usage`)
	f.BoolVar(&inputSensorParams.ShouldWritePeers, "write-peers", true, "write peers to database")
	f.BoolVar(&inputSensorParams.ShouldRunPprof, "pprof", false, "run pprof server")
	f.UintVar(&inputSensorParams.PprofPort, "pprof-port", 6060, "port pprof runs on")
	f.BoolVar(&inputSensorParams.ShouldRunPrometheus, "prom", true, "run Prometheus server")
	f.UintVar(&inputSensorParams.PrometheusPort, "prom-port", 2112, "port Prometheus runs on")
	f.UintVar(&inputSensorParams.APIPort, "api-port", 8080, "port API server will listen on")
	f.UintVar(&inputSensorParams.RPCPort, "rpc-port", 8545, "port for JSON-RPC server to receive transactions")
	f.StringVarP(&inputSensorParams.KeyFile, "key-file", "k", "", "private key file (cannot be set with --key)")
	f.StringVar(&inputSensorParams.PrivateKey, "key", "", "hex-encoded private key (cannot be set with --key-file)")
	SensorCmd.MarkFlagsMutuallyExclusive("key-file", "key")
	f.IntVar(&inputSensorParams.Port, "port", 30303, "TCP network listening port")
	f.IntVar(&inputSensorParams.DiscoveryPort, "discovery-port", 30303, "UDP P2P discovery port")
	f.StringVar(&inputSensorParams.RPC, "rpc", "https://polygon-rpc.com", "RPC endpoint used to fetch latest block")
	f.StringVar(&inputSensorParams.GenesisHash, "genesis-hash", "0xa9c28ce2141b56c474f1dc504bee9b01eb1bd7d1a507580d5519d4437a97de1b", "genesis block hash")
	f.BytesHexVar(&inputSensorParams.ForkID, "fork-id", []byte{240, 151, 188, 19}, "hex encoded fork ID (omit 0x)")
	f.IntVar(&inputSensorParams.DialRatio, "dial-ratio", 0,
		`ratio of inbound to dialed connections. A dial ratio of 2 allows 1/2 of
connections to be dialed. Setting this to 0 defaults it to 3`)
	f.StringVar(&inputSensorParams.NAT, "nat", "any", "NAT port mapping mechanism (any|none|upnp|pmp|pmp:<IP>|extip:<IP>)")
	f.StringVar(&inputSensorParams.StaticNodesFile, "static-nodes", "", "static nodes file")
	f.StringVar(&inputSensorParams.TrustedNodesFile, "trusted-nodes", "", "trusted nodes file")
	f.DurationVar(&inputSensorParams.TTL, "ttl", 14*24*time.Hour, "time to live")
	f.StringVar(&inputSensorParams.DiscoveryDNS, "discovery-dns", "", "DNS discovery ENR tree URL")
	f.StringVar(&inputSensorParams.Database, "database", "none",
		`which database to persist data to, options are:
  - datastore (GCP Datastore)
  - json (output to stdout)
  - none (no persistence)`)
	f.BoolVar(&inputSensorParams.NoDiscovery, "no-discovery", false, "disable P2P peer discovery")
}<|MERGE_RESOLUTION|>--- conflicted
+++ resolved
@@ -16,11 +16,7 @@
 
 	"github.com/ethereum/go-ethereum/common"
 	"github.com/ethereum/go-ethereum/core/forkid"
-<<<<<<< HEAD
-	"github.com/ethereum/go-ethereum/eth/protocols/eth"
-=======
 	"github.com/ethereum/go-ethereum/crypto"
->>>>>>> fbaa3db9
 	ethp2p "github.com/ethereum/go-ethereum/p2p"
 	"github.com/ethereum/go-ethereum/p2p/dnsdisc"
 	"github.com/ethereum/go-ethereum/p2p/enode"
@@ -125,21 +121,33 @@
 			return errors.New("network ID must be greater than zero")
 		}
 
-<<<<<<< HEAD
-		if inputSensorParams.ShouldRunPprof {
-			go handlePprof()
-		}
-
-		if inputSensorParams.ShouldRunPrometheus {
-			go handlePrometheus()
-		}
-
-		inputSensorParams.privateKey, err = p2p.ParsePrivateKey(inputSensorParams.KeyFile, inputSensorParams.PrivateKey)
-=======
 		inputSensorParams.privateKey, err = crypto.GenerateKey()
->>>>>>> fbaa3db9
 		if err != nil {
 			return err
+		}
+
+		if len(inputSensorParams.KeyFile) > 0 {
+			var privateKey *ecdsa.PrivateKey
+			privateKey, err = crypto.LoadECDSA(inputSensorParams.KeyFile)
+
+			if err != nil {
+				log.Warn().Err(err).Msg("Key file was not found, generating a new key file")
+
+				err = crypto.SaveECDSA(inputSensorParams.KeyFile, inputSensorParams.privateKey)
+				if err != nil {
+					return err
+				}
+			} else {
+				inputSensorParams.privateKey = privateKey
+			}
+		}
+
+		if len(inputSensorParams.PrivateKey) > 0 {
+			inputSensorParams.privateKey, err = crypto.HexToECDSA(inputSensorParams.PrivateKey)
+			if err != nil {
+				log.Error().Err(err).Msg("Failed to parse PrivateKey")
+				return err
+			}
 		}
 
 		inputSensorParams.nat, err = nat.Parse(inputSensorParams.NAT)
@@ -414,15 +422,9 @@
 	if err := SensorCmd.MarkFlagRequired("network-id"); err != nil {
 		log.Error().Err(err).Msg("Failed to mark network-id as required persistent flag")
 	}
-<<<<<<< HEAD
-	SensorCmd.Flags().StringVarP(&inputSensorParams.ProjectID, "project-id", "p", "", "GCP project ID")
-	SensorCmd.Flags().StringVarP(&inputSensorParams.DatabaseID, "database-id", "d", "", "Datastore database ID")
-	SensorCmd.Flags().StringVarP(&inputSensorParams.SensorID, "sensor-id", "s", "", "Sensor ID when writing block/tx events")
-=======
 	f.StringVarP(&inputSensorParams.ProjectID, "project-id", "p", "", "GCP project ID")
 	f.StringVarP(&inputSensorParams.DatabaseID, "database-id", "d", "", "datastore database ID")
 	f.StringVarP(&inputSensorParams.SensorID, "sensor-id", "s", "", "sensor ID when writing block/tx events")
->>>>>>> fbaa3db9
 	if err := SensorCmd.MarkFlagRequired("sensor-id"); err != nil {
 		log.Error().Err(err).Msg("Failed to mark sensor-id as required persistent flag")
 	}
