package sensor

import (
	"context"
	"crypto/ecdsa"
	"errors"
	"fmt"
	"os"
	"os/signal"
	"sync"
	"syscall"
	"time"

	"net/http"
	_ "net/http/pprof"

	"github.com/ethereum/go-ethereum/common"
	"github.com/ethereum/go-ethereum/core/forkid"
	"github.com/ethereum/go-ethereum/crypto"
	ethp2p "github.com/ethereum/go-ethereum/p2p"
	"github.com/ethereum/go-ethereum/p2p/dnsdisc"
	"github.com/ethereum/go-ethereum/p2p/enode"
	"github.com/ethereum/go-ethereum/p2p/nat"
	"github.com/ethereum/go-ethereum/rpc"
	"github.com/prometheus/client_golang/prometheus"
	"github.com/prometheus/client_golang/prometheus/promauto"
	"github.com/prometheus/client_golang/prometheus/promhttp"
	"github.com/rs/zerolog/log"
	"github.com/spf13/cobra"

	"github.com/0xPolygon/polygon-cli/p2p"
	"github.com/0xPolygon/polygon-cli/p2p/database"
	"github.com/0xPolygon/polygon-cli/rpctypes"
)

type (
	sensorParams struct {
		Bootnodes                    string
		NetworkID                    uint64
		NodesFile                    string
		StaticNodesFile              string
		TrustedNodesFile             string
		ProjectID                    string
		DatabaseID                   string
		SensorID                     string
		MaxPeers                     int
		MaxDatabaseConcurrency       int
		ShouldWriteBlocks            bool
		ShouldWriteBlockEvents       bool
		ShouldWriteTransactions      bool
		ShouldWriteTransactionEvents bool
		ShouldWritePeers             bool
		ShouldRunPprof               bool
		PprofPort                    uint
		ShouldRunPrometheus          bool
		PrometheusPort               uint
		APIPort                      uint
		RPCPort                      uint
		KeyFile                      string
		PrivateKey                   string
		Port                         int
		DiscoveryPort                int
		RPC                          string
		GenesisHash                  string
		ForkID                       []byte
		DialRatio                    int
		NAT                          string
		TTL                          time.Duration
		DiscoveryDNS                 string
		Database                     string
		NoDiscovery                  bool
		MaxRequests                  int
		RequestsCacheTTL             time.Duration
<<<<<<< HEAD
		MaxBlocks                    int
		BlocksCacheTTL               time.Duration
=======
>>>>>>> 717f2687

		bootnodes    []*enode.Node
		staticNodes  []*enode.Node
		trustedNodes []*enode.Node
		privateKey   *ecdsa.PrivateKey
		nat          nat.Interface
	}
)

var (
	inputSensorParams sensorParams
)

// SensorCmd represents the sensor command. This is responsible for starting a
// sensor and transmitting blocks and transactions to a database.
var SensorCmd = &cobra.Command{
	Use:   "sensor [nodes file]",
	Short: "Start a devp2p sensor that discovers other peers and will receive blocks and transactions.",
	Long:  "If no nodes.json file exists, it will be created.",
	Args:  cobra.MinimumNArgs(1),
	PreRunE: func(cmd *cobra.Command, args []string) (err error) {
		inputSensorParams.NodesFile = args[0]
		_, err = p2p.ReadNodeSet(inputSensorParams.NodesFile)
		if err != nil {
			log.Warn().Err(err).Msgf("Creating nodes file %v because it does not exist", inputSensorParams.NodesFile)
		}

		if len(inputSensorParams.StaticNodesFile) > 0 {
			inputSensorParams.staticNodes, err = p2p.ReadNodeSet(inputSensorParams.StaticNodesFile)
			if err != nil {
				log.Warn().Err(err).Msgf("Static nodes file %v not found", inputSensorParams.StaticNodesFile)
			}
		}

		if len(inputSensorParams.TrustedNodesFile) > 0 {
			inputSensorParams.trustedNodes, err = p2p.ReadNodeSet(inputSensorParams.TrustedNodesFile)
			if err != nil {
				log.Warn().Err(err).Msgf("Trusted nodes file %v not found", inputSensorParams.TrustedNodesFile)
			}
		}

		if len(inputSensorParams.Bootnodes) > 0 {
			inputSensorParams.bootnodes, err = p2p.ParseBootnodes(inputSensorParams.Bootnodes)
			if err != nil {
				return fmt.Errorf("unable to parse bootnodes: %w", err)
			}
		}

		if inputSensorParams.NetworkID == 0 {
			return errors.New("network ID must be greater than zero")
		}

		inputSensorParams.privateKey, err = crypto.GenerateKey()
		if err != nil {
			return err
		}

		if len(inputSensorParams.KeyFile) > 0 {
			var privateKey *ecdsa.PrivateKey
			privateKey, err = crypto.LoadECDSA(inputSensorParams.KeyFile)

			if err != nil {
				log.Warn().Err(err).Msg("Key file was not found, generating a new key file")

				err = crypto.SaveECDSA(inputSensorParams.KeyFile, inputSensorParams.privateKey)
				if err != nil {
					return err
				}
			} else {
				inputSensorParams.privateKey = privateKey
			}
		}

		if len(inputSensorParams.PrivateKey) > 0 {
			inputSensorParams.privateKey, err = crypto.HexToECDSA(inputSensorParams.PrivateKey)
			if err != nil {
				log.Error().Err(err).Msg("Failed to parse PrivateKey")
				return err
			}
		}

		inputSensorParams.nat, err = nat.Parse(inputSensorParams.NAT)
		if err != nil {
			log.Error().Err(err).Msg("Failed to parse NAT")
			return err
		}

		return nil
	},
	RunE: func(cmd *cobra.Command, args []string) error {
		db, err := newDatabase(cmd.Context())
		if err != nil {
			return err
		}

		// Fetch the latest block which will be used later when crafting the status
		// message. This call will only be made once and stored in the head field
		// until the sensor receives a new block it can overwrite it with.
		block, err := getLatestBlock(inputSensorParams.RPC)
		if err != nil {
			return err
		}
		head := p2p.HeadBlock{
			Hash:            block.Hash.ToHash(),
			TotalDifficulty: block.TotalDifficulty.ToBigInt(),
			Number:          block.Number.ToUint64(),
		}

		peersGauge := promauto.NewGauge(prometheus.GaugeOpts{
			Namespace: "sensor",
			Name:      "peers",
			Help:      "The number of peers the sensor is connected to",
		})

		msgCounter := promauto.NewCounterVec(prometheus.CounterOpts{
			Namespace: "sensor",
			Name:      "messages",
			Help:      "The number and type of messages the sensor has sent and received",
		}, []string{"message", "url", "name", "direction"})

		// Create peer connection manager for broadcasting transactions
		// and managing the global blocks cache
		conns := p2p.NewConns(inputSensorParams.MaxBlocks, inputSensorParams.BlocksCacheTTL)

		opts := p2p.EthProtocolOptions{
			Context:          cmd.Context(),
			Database:         db,
			GenesisHash:      common.HexToHash(inputSensorParams.GenesisHash),
			RPC:              inputSensorParams.RPC,
			SensorID:         inputSensorParams.SensorID,
			NetworkID:        inputSensorParams.NetworkID,
			Conns:            conns,
			Head:             &head,
			HeadMutex:        &sync.RWMutex{},
			ForkID:           forkid.ID{Hash: [4]byte(inputSensorParams.ForkID)},
			MsgCounter:       msgCounter,
			MaxRequests:      inputSensorParams.MaxRequests,
			RequestsCacheTTL: inputSensorParams.RequestsCacheTTL,
		}

		config := ethp2p.Config{
			PrivateKey:     inputSensorParams.privateKey,
			BootstrapNodes: inputSensorParams.bootnodes,
			StaticNodes:    inputSensorParams.staticNodes,
			TrustedNodes:   inputSensorParams.trustedNodes,
			MaxPeers:       inputSensorParams.MaxPeers,
			ListenAddr:     fmt.Sprintf(":%d", inputSensorParams.Port),
			DiscAddr:       fmt.Sprintf(":%d", inputSensorParams.DiscoveryPort),
			DialRatio:      inputSensorParams.DialRatio,
			NAT:            inputSensorParams.nat,
			DiscoveryV4:    !inputSensorParams.NoDiscovery,
			DiscoveryV5:    !inputSensorParams.NoDiscovery,
			Protocols: []ethp2p.Protocol{
				p2p.NewEthProtocol(66, opts),
				p2p.NewEthProtocol(67, opts),
				p2p.NewEthProtocol(68, opts),
			},
		}

		server := ethp2p.Server{Config: config}

		log.Info().Str("enode", server.Self().URLv4()).Msg("Starting sensor")

		// Starting the server isn't actually a blocking call so the sensor needs to
		// have something that waits for it. This is implemented by the for {} loop
		// seen below.
		if err = server.Start(); err != nil {
			return err
		}
		defer server.Stop()

		events := make(chan *ethp2p.PeerEvent)
		sub := server.SubscribeEvents(events)
		defer sub.Unsubscribe()

		ticker := time.NewTicker(2 * time.Second) // Ticker for recurring tasks every 2 seconds.
		ticker1h := time.NewTicker(time.Hour)     // Ticker for running DNS discovery every hour.
		defer ticker.Stop()
		defer ticker1h.Stop()

		dnsLock := make(chan struct{}, 1)
		signals := make(chan os.Signal, 1)
		signal.Notify(signals, syscall.SIGINT, syscall.SIGTERM)

		if inputSensorParams.ShouldRunPprof {
			go handlePprof()
		}

		if inputSensorParams.ShouldRunPrometheus {
			go handlePrometheus()
		}

		go handleAPI(&server, msgCounter, conns)

		// Start the RPC server for receiving transactions
		go handleRPC(conns, inputSensorParams.NetworkID)

		// Run DNS discovery immediately at startup.
		go handleDNSDiscovery(&server, dnsLock)

		for {
			select {
			case <-ticker.C:
				peersGauge.Set(float64(server.PeerCount()))
				db.WritePeers(cmd.Context(), server.Peers(), time.Now())

				urls := []string{}
				for _, peer := range server.Peers() {
					urls = append(urls, peer.Node().URLv4())
				}

				if err := removePeerMessages(msgCounter, urls); err != nil {
					log.Error().Err(err).Msg("Failed to clean up peer messages")
				}

				if err := p2p.WritePeers(inputSensorParams.NodesFile, urls); err != nil {
					log.Error().Err(err).Msg("Failed to write nodes to file")
				}
			case <-ticker1h.C:
				go handleDNSDiscovery(&server, dnsLock)
			case <-signals:
				// This gracefully stops the sensor so that the peers can be written to
				// the nodes file.
				log.Info().Msg("Stopping sensor...")
				return nil
			case event := <-events:
				log.Debug().Any("event", event).Send()
			case err := <-sub.Err():
				log.Error().Err(err).Send()
			}
		}
	},
}

// handlePprof starts a server for performance profiling using pprof on the
// specified port. This allows for real-time monitoring and analysis of the
// sensor's performance. The port number is configured through
// inputSensorParams.PprofPort. An error is logged if the server fails to start.
func handlePprof() {
	addr := fmt.Sprintf(":%d", inputSensorParams.PprofPort)
	if err := http.ListenAndServe(addr, nil); err != nil {
		log.Error().Err(err).Msg("Failed to start pprof")
	}
}

// handlePrometheus starts a server to expose Prometheus metrics at the /metrics
// endpoint. This enables Prometheus to scrape and collect metrics data for
// monitoring purposes. The port number is configured through
// inputSensorParams.PrometheusPort. An error is logged if the server fails to
// start.
func handlePrometheus() {
	http.Handle("/metrics", promhttp.Handler())
	addr := fmt.Sprintf(":%d", inputSensorParams.PrometheusPort)
	if err := http.ListenAndServe(addr, nil); err != nil {
		log.Error().Err(err).Msg("Failed to start Prometheus handler")
	}
}

// handleDNSDiscovery performs DNS-based peer discovery and adds new peers to
// the p2p server. It uses an iterator to discover peers incrementally rather
// than loading all nodes at once. The lock channel prevents concurrent runs.
func handleDNSDiscovery(server *ethp2p.Server, lock chan struct{}) {
	if len(inputSensorParams.DiscoveryDNS) == 0 {
		return
	}

	select {
	case lock <- struct{}{}:
		defer func() { <-lock }()
	default:
		log.Warn().Msg("DNS discovery already running, skipping")
		return
	}

	log.Info().
		Str("discovery-dns", inputSensorParams.DiscoveryDNS).
		Msg("Starting DNS discovery")

	client := dnsdisc.NewClient(dnsdisc.Config{})
	iter, err := client.NewIterator(inputSensorParams.DiscoveryDNS)
	if err != nil {
		log.Error().Err(err).Msg("Failed to create DNS discovery iterator")
		return
	}
	defer iter.Close()

	// Add DNS-discovered peers using the iterator.
	count := 0
	for iter.Next() {
		node := iter.Node()
		log.Debug().
			Str("enode", node.URLv4()).
			Msg("Discovered peer through DNS")

		// Add the peer to the static node set. The server itself handles whether to
		// connect to the peer if it's already connected. If a node is part of the
		// static peer set, the server will handle reconnecting after disconnects.
		server.AddPeer(node)
		count++
	}

	log.Info().
		Int("discovered_peers", count).
		Msg("Finished DNS discovery")
}

// getLatestBlock will get the latest block from an RPC provider.
func getLatestBlock(url string) (*rpctypes.RawBlockResponse, error) {
	client, err := rpc.Dial(url)
	if err != nil {
		return nil, err
	}
	defer client.Close()

	var block rpctypes.RawBlockResponse
	err = client.Call(&block, "eth_getBlockByNumber", "latest", true)
	if err != nil {
		return nil, err
	}

	return &block, nil
}

// newDatabase creates and configures the appropriate database backend based
// on the sensor parameters.
func newDatabase(ctx context.Context) (database.Database, error) {
	switch inputSensorParams.Database {
	case "datastore":
		return database.NewDatastore(ctx, database.DatastoreOptions{
			ProjectID:                    inputSensorParams.ProjectID,
			DatabaseID:                   inputSensorParams.DatabaseID,
			SensorID:                     inputSensorParams.SensorID,
			ChainID:                      inputSensorParams.NetworkID,
			MaxConcurrency:               inputSensorParams.MaxDatabaseConcurrency,
			ShouldWriteBlocks:            inputSensorParams.ShouldWriteBlocks,
			ShouldWriteBlockEvents:       inputSensorParams.ShouldWriteBlockEvents,
			ShouldWriteTransactions:      inputSensorParams.ShouldWriteTransactions,
			ShouldWriteTransactionEvents: inputSensorParams.ShouldWriteTransactionEvents,
			ShouldWritePeers:             inputSensorParams.ShouldWritePeers,
			TTL:                          inputSensorParams.TTL,
		}), nil
	case "json":
		return database.NewJSONDatabase(database.JSONDatabaseOptions{
			SensorID:                     inputSensorParams.SensorID,
			ChainID:                      inputSensorParams.NetworkID,
			MaxConcurrency:               inputSensorParams.MaxDatabaseConcurrency,
			ShouldWriteBlocks:            inputSensorParams.ShouldWriteBlocks,
			ShouldWriteBlockEvents:       inputSensorParams.ShouldWriteBlockEvents,
			ShouldWriteTransactions:      inputSensorParams.ShouldWriteTransactions,
			ShouldWriteTransactionEvents: inputSensorParams.ShouldWriteTransactionEvents,
			ShouldWritePeers:             inputSensorParams.ShouldWritePeers,
		}), nil
	case "none":
		return database.NoDatabase(), nil
	default:
		return nil, fmt.Errorf("invalid database option: %s", inputSensorParams.Database)
	}
}

func init() {
	f := SensorCmd.Flags()
	f.StringVarP(&inputSensorParams.Bootnodes, "bootnodes", "b", "", "comma separated nodes used for bootstrapping")
	f.Uint64VarP(&inputSensorParams.NetworkID, "network-id", "n", 0, "filter discovered nodes by this network ID")
	if err := SensorCmd.MarkFlagRequired("network-id"); err != nil {
		log.Error().Err(err).Msg("Failed to mark network-id as required persistent flag")
	}
	f.StringVarP(&inputSensorParams.ProjectID, "project-id", "p", "", "GCP project ID")
	f.StringVarP(&inputSensorParams.DatabaseID, "database-id", "d", "", "datastore database ID")
	f.StringVarP(&inputSensorParams.SensorID, "sensor-id", "s", "", "sensor ID when writing block/tx events")
	if err := SensorCmd.MarkFlagRequired("sensor-id"); err != nil {
		log.Error().Err(err).Msg("Failed to mark sensor-id as required persistent flag")
	}
	f.IntVarP(&inputSensorParams.MaxPeers, "max-peers", "m", 2000, "maximum number of peers to connect to")
	f.IntVarP(&inputSensorParams.MaxDatabaseConcurrency, "max-db-concurrency", "D", 10000,
		`maximum number of concurrent database operations to perform (increasing this
will result in less chance of missing data but can significantly increase memory usage)`)
	f.BoolVarP(&inputSensorParams.ShouldWriteBlocks, "write-blocks", "B", true, "write blocks to database")
	f.BoolVar(&inputSensorParams.ShouldWriteBlockEvents, "write-block-events", true, "write block events to database")
	f.BoolVarP(&inputSensorParams.ShouldWriteTransactions, "write-txs", "t", true,
		`write transactions to database (this option can significantly increase CPU and memory usage)`)
	f.BoolVar(&inputSensorParams.ShouldWriteTransactionEvents, "write-tx-events", true,
		`write transaction events to database (this option can significantly increase CPU and memory usage)`)
	f.BoolVar(&inputSensorParams.ShouldWritePeers, "write-peers", true, "write peers to database")
	f.BoolVar(&inputSensorParams.ShouldRunPprof, "pprof", false, "run pprof server")
	f.UintVar(&inputSensorParams.PprofPort, "pprof-port", 6060, "port pprof runs on")
	f.BoolVar(&inputSensorParams.ShouldRunPrometheus, "prom", true, "run Prometheus server")
	f.UintVar(&inputSensorParams.PrometheusPort, "prom-port", 2112, "port Prometheus runs on")
	f.UintVar(&inputSensorParams.APIPort, "api-port", 8080, "port API server will listen on")
	f.UintVar(&inputSensorParams.RPCPort, "rpc-port", 8545, "port for JSON-RPC server to receive transactions")
	f.StringVarP(&inputSensorParams.KeyFile, "key-file", "k", "", "private key file (cannot be set with --key)")
	f.StringVar(&inputSensorParams.PrivateKey, "key", "", "hex-encoded private key (cannot be set with --key-file)")
	SensorCmd.MarkFlagsMutuallyExclusive("key-file", "key")
	f.IntVar(&inputSensorParams.Port, "port", 30303, "TCP network listening port")
	f.IntVar(&inputSensorParams.DiscoveryPort, "discovery-port", 30303, "UDP P2P discovery port")
	f.StringVar(&inputSensorParams.RPC, "rpc", "https://polygon-rpc.com", "RPC endpoint used to fetch latest block")
	f.StringVar(&inputSensorParams.GenesisHash, "genesis-hash", "0xa9c28ce2141b56c474f1dc504bee9b01eb1bd7d1a507580d5519d4437a97de1b", "genesis block hash")
	f.BytesHexVar(&inputSensorParams.ForkID, "fork-id", []byte{240, 151, 188, 19}, "hex encoded fork ID (omit 0x)")
	f.IntVar(&inputSensorParams.DialRatio, "dial-ratio", 0,
		`ratio of inbound to dialed connections (dial ratio of 2 allows 1/2 of connections to be dialed, setting to 0 defaults to 3)`)
	f.StringVar(&inputSensorParams.NAT, "nat", "any", "NAT port mapping mechanism (any|none|upnp|pmp|pmp:<IP>|extip:<IP>)")
	f.StringVar(&inputSensorParams.StaticNodesFile, "static-nodes", "", "static nodes file")
	f.StringVar(&inputSensorParams.TrustedNodesFile, "trusted-nodes", "", "trusted nodes file")
	f.DurationVar(&inputSensorParams.TTL, "ttl", 14*24*time.Hour, "time to live")
	f.StringVar(&inputSensorParams.DiscoveryDNS, "discovery-dns", "", "DNS discovery ENR tree URL")
	f.StringVar(&inputSensorParams.Database, "database", "none",
		`which database to persist data to, options are:
  - datastore (GCP Datastore)
  - json (output to stdout)
  - none (no persistence)`)
	f.BoolVar(&inputSensorParams.NoDiscovery, "no-discovery", false, "disable P2P peer discovery")
	f.IntVar(&inputSensorParams.MaxRequests, "max-requests", 2048, "maximum request IDs to track per peer (0 for no limit)")
	f.DurationVar(&inputSensorParams.RequestsCacheTTL, "requests-cache-ttl", 5*time.Minute, "time to live for requests cache entries (0 for no expiration)")
<<<<<<< HEAD
	f.IntVar(&inputSensorParams.MaxBlocks, "max-blocks", 1024, "maximum blocks to track per peer (0 for no limit)")
	f.DurationVar(&inputSensorParams.BlocksCacheTTL, "blocks-cache-ttl", 10*time.Minute, "time to live for blocks cache entries (0 for no expiration)")
=======
>>>>>>> 717f2687
}<|MERGE_RESOLUTION|>--- conflicted
+++ resolved
@@ -71,11 +71,8 @@
 		NoDiscovery                  bool
 		MaxRequests                  int
 		RequestsCacheTTL             time.Duration
-<<<<<<< HEAD
 		MaxBlocks                    int
 		BlocksCacheTTL               time.Duration
-=======
->>>>>>> 717f2687
 
 		bootnodes    []*enode.Node
 		staticNodes  []*enode.Node
@@ -488,9 +485,6 @@
 	f.BoolVar(&inputSensorParams.NoDiscovery, "no-discovery", false, "disable P2P peer discovery")
 	f.IntVar(&inputSensorParams.MaxRequests, "max-requests", 2048, "maximum request IDs to track per peer (0 for no limit)")
 	f.DurationVar(&inputSensorParams.RequestsCacheTTL, "requests-cache-ttl", 5*time.Minute, "time to live for requests cache entries (0 for no expiration)")
-<<<<<<< HEAD
 	f.IntVar(&inputSensorParams.MaxBlocks, "max-blocks", 1024, "maximum blocks to track per peer (0 for no limit)")
 	f.DurationVar(&inputSensorParams.BlocksCacheTTL, "blocks-cache-ttl", 10*time.Minute, "time to live for blocks cache entries (0 for no expiration)")
-=======
->>>>>>> 717f2687
 }