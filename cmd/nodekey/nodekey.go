package nodekey

import (
	"bytes"
	"crypto/ecdsa"
	"crypto/ed25519"
	"crypto/rand"
	"encoding/binary"
	"encoding/hex"
	"encoding/json"
	"fmt"
	"io"
	"net"
	"strings"

	_ "embed"

	"github.com/0xPolygon/polygon-cli/flag"
	gethcrypto "github.com/ethereum/go-ethereum/crypto"
	gethenode "github.com/ethereum/go-ethereum/p2p/enode"
	libp2pcrypto "github.com/libp2p/go-libp2p/core/crypto"
	libp2ppeer "github.com/libp2p/go-libp2p/core/peer"
	"github.com/spf13/cobra"
	"github.com/spf13/pflag"
)

// libp2p (substrate/avail) - https://github.com/libp2p/specs/blob/master/peer-ids/peer-ids.md
// subkey node-key

// devp2p (eth/bor) - https://github.com/ethereum/devp2p/blob/master/enr.md
// bootnode -genkey

// pex - https://github.com/tendermint/tendermint/blob/f2a8f5e054cf99ebe246818bb6d71f41f9a30faa/types/node_id.go
//

const RSAKeypairBits = 2048

var (
	//go:embed usage.md
	usage                       string
	inputNodeKeyProtocol        string
	inputNodeKeyType            string
	inputNodeKeyIP              string
	inputNodeKeyTCP             int
	inputNodeKeyUDP             int
	inputNodeKeyFile            string
	inputNodeKeyPrivateKey      string
	inputNodeKeySign            bool
	inputNodeKeySeed            uint64
	inputNodeKeyMarshalProtobuf bool
)

type (
	nodeKeyOut struct {
		PublicKey      string
		PrivateKey     string
		FullPrivateKey string `json:",omitempty"`
		ENR            string `json:",omitempty"`
		Seed           uint64 `json:",omitempty"`
	}
)

// NodekeyCmd represents the nodekey command
var NodekeyCmd = &cobra.Command{
	Use:   "nodekey",
	Short: "Generate node keys for different blockchain clients and protocols.",
	Long:  usage,
<<<<<<< HEAD
	PreRunE: func(cmd *cobra.Command, args []string) (err error) {
		inputNodeKeyPrivateKey, err = flag.GetPrivateKey(cmd)
		if err != nil {
			return err
		}
		return nil
=======
	Args:  cobra.NoArgs,
	PersistentPreRun: func(cmd *cobra.Command, args []string) {
		privateKey := flag_loader.GetPrivateKeyFlagValue(cmd)
		inputNodeKeyPrivateKey = *privateKey
>>>>>>> f511643b
	},
	PreRunE: func(cmd *cobra.Command, args []string) error {
		switch inputNodeKeyProtocol {
		case "devp2p":
			invalidFlags := []string{"seed", "marshal-protobuf"}
			return validateNodeKeyFlags(cmd, invalidFlags)
		case "libp2p":
			invalidFlags := []string{"file", "ip", "tcp", "udp", "sign", "seed"}
			return validateNodeKeyFlags(cmd, invalidFlags)
		case "seed-libp2p":
			invalidFlags := []string{"file", "ip", "tcp", "udp", "sign"}
			if err := validateNodeKeyFlags(cmd, invalidFlags); err != nil {
				return err
			}
			if inputNodeKeyType == "rsa" {
				return fmt.Errorf("the RSA key type doesn't support manual key seeding")
			}
			if inputNodeKeyType == "secp256k1" {
				return fmt.Errorf("the secp256k1 key type doesn't support manual key seeding")
			}
			return nil
		default:
			return fmt.Errorf("the protocol %s is not implemented", inputNodeKeyProtocol)
		}
	},
	RunE: func(cmd *cobra.Command, args []string) error {
		var nko nodeKeyOut
		var withSeed bool
		switch inputNodeKeyProtocol {
		case "devp2p":
			switch inputNodeKeyType {
			case "ed25519":
				var err error
				nko, err = generateDevp2pNodeKey()
				if err != nil {
					return err
				}
			case "secp256k1":
				secret := []byte(strings.TrimPrefix(inputNodeKeyPrivateKey, "0x"))
				secp256k1PrivateKey := generateSecp256k1PrivateKey(secret)
				if err := displayHeimdallV2PrivValidatorKey(secp256k1PrivateKey); err != nil {
					return err
				}
				return nil
			}

		case "seed-libp2p":
			withSeed = true
			fallthrough
		case "libp2p":
			keyType, err := keyTypeToInt(inputNodeKeyType)
			if err != nil {
				return err
			}
			nko, err = generateLibp2pNodeKey(keyType, withSeed)
			if err != nil {
				return err
			}
		default:
			return fmt.Errorf("%s is not implemented yet", inputNodeKeyProtocol)
		}

		out, err := json.Marshal(nko)
		if err != nil {
			return fmt.Errorf("could not json marshal the key data %w", err)
		}
		fmt.Println(string(out))

		return nil
	},
}

func validateNodeKeyFlags(cmd *cobra.Command, invalidFlags []string) error {
	invalidFlagName := ""
	cmd.Flags().Visit(func(f *pflag.Flag) {
		for _, i := range invalidFlags {
			if f.Name == i {
				invalidFlagName = i
			}
		}
	})
	if invalidFlagName != "" {
		return fmt.Errorf("the flag %s is not valid with the %s protocol", invalidFlagName, inputNodeKeyProtocol)
	}
	return nil
}

func keyTypeToInt(keyType string) (int, error) {
	// https://pkg.go.dev/github.com/libp2p/go-libp2p/core/crypto#pkg-constants
	switch keyType {
	case "", "ed25519":
		return libp2pcrypto.Ed25519, nil
	case "secp256k1":
		return libp2pcrypto.Secp256k1, nil
	case "ecdsa":
		return libp2pcrypto.ECDSA, nil
	case "rsa":
		return libp2pcrypto.RSA, nil
	default:
		return 0, fmt.Errorf("key type not implemented: %v", keyType)
	}
}

func generateDevp2pNodeKey() (nodeKeyOut, error) {
	var nodeKey *ecdsa.PrivateKey
	var err error

	switch {
	case inputNodeKeyPrivateKey != "":
		privateKey := strings.TrimPrefix(inputNodeKeyPrivateKey, "0x")
		nodeKey, err = gethcrypto.HexToECDSA(privateKey)
		if err != nil {
			return nodeKeyOut{}, fmt.Errorf("could not create ECDSA private key from given value: %s: %w", inputNodeKeyPrivateKey, err)
		}
	case inputNodeKeyFile != "":
		nodeKey, err = gethcrypto.LoadECDSA(inputNodeKeyFile)
		if err != nil {
			return nodeKeyOut{}, fmt.Errorf("could not load ECDSA private key from file %s: %w", inputNodeKeyFile, err)
		}
	default:
		nodeKey, err = gethcrypto.GenerateKey()
		if err != nil {
			return nodeKeyOut{}, fmt.Errorf("could not generate ECDSA private key: %w", err)
		}
	}

	nko := nodeKeyOut{}
	nko.PublicKey = fmt.Sprintf("%x", gethcrypto.FromECDSAPub(&nodeKey.PublicKey)[1:])
	prvKeyBytes := gethcrypto.FromECDSA(nodeKey)
	nko.PrivateKey = hex.EncodeToString(prvKeyBytes)

	ip := net.ParseIP(inputNodeKeyIP)
	n := gethenode.NewV4(&nodeKey.PublicKey, ip, inputNodeKeyTCP, inputNodeKeyUDP)

	if inputNodeKeySign {
		r := n.Record()
		err = gethenode.SignV4(r, nodeKey)
		if err != nil {
			return nodeKeyOut{}, err
		}
		n, err = gethenode.New(gethenode.ValidSchemes, r)
		if err != nil {
			return nodeKeyOut{}, err
		}
	}

	// ko.ENR = n.URLv4()
	nko.ENR = n.String()
	return nko, nil
}

// That function can generate seeded keys but it shouldn't be used for production environments.
// It was created to allow us to create keys that work with the avail light client's method of generating keys
// User shouldn't encounter these problems but devs, be aware of:
// - generating a seeded ECDSA key does not return the same key even though you use the same seed
// - generating a seeded secp256k1 key does not return the same key even though you use the same seed
// - it's not possible to generate a seeded rsa key, it returns an "unexpected EOF" error
func generateLibp2pNodeKey(keyType int, seed bool) (nodeKeyOut, error) {
	var nko nodeKeyOut
	reader := rand.Reader
	if seed {
		seedValue := inputNodeKeySeed
		seedData := make([]byte, 64)
		binary.BigEndian.PutUint64(seedData, seedValue)
		buf := bytes.NewBuffer(seedData)
		reader = io.LimitReader(buf, 64)
		nko.Seed = seedValue
	}

	prvKey, _, err := libp2pcrypto.GenerateKeyPairWithReader(keyType, RSAKeypairBits, reader)
	if err != nil {
		return nodeKeyOut{}, fmt.Errorf("unable to generate key pair, %w", err)
	}

	var rawPrvKey []byte
	if inputNodeKeyMarshalProtobuf {
		rawPrvKey, err = libp2pcrypto.MarshalPrivateKey(prvKey)
	} else {
		rawPrvKey, err = prvKey.Raw()
	}
	if err != nil {
		return nodeKeyOut{}, fmt.Errorf("unable to convert the private key to a byte array, %w", err)
	}

	id, err := libp2ppeer.IDFromPrivateKey(prvKey)
	if err != nil {
		return nodeKeyOut{}, fmt.Errorf("unable to retrieve the node ID from the private key, %w", err)
	}

	nko.PublicKey = id.String()
	// half of the private key is the public key. Substrate doesn't handle this well and need just the 32 byte seed/private key
	// TODO: should we keep private key to 32 bytes length for all types?
	nko.PrivateKey = hex.EncodeToString(rawPrvKey[0:ed25519.PublicKeySize])
	nko.FullPrivateKey = hex.EncodeToString(rawPrvKey)
	return nko, nil
}

func init() {
	f := NodekeyCmd.Flags()
	f.StringVar(&inputNodeKeyPrivateKey, flag.PrivateKey, "", "use the provided private key (in hex format)")
	f.StringVarP(&inputNodeKeyFile, "file", "f", "", "a file with the private nodekey (in hex format)")
	NodekeyCmd.MarkFlagsMutuallyExclusive(flag.PrivateKey, "file")

	f.StringVar(&inputNodeKeyProtocol, "protocol", "devp2p", "devp2p|libp2p|pex|seed-libp2p")
	f.StringVar(&inputNodeKeyType, "key-type", "ed25519", "ed25519|secp256k1|ecdsa|rsa")
	f.StringVarP(&inputNodeKeyIP, "ip", "i", "0.0.0.0", "the IP to be associated with this address")
	f.IntVarP(&inputNodeKeyTCP, "tcp", "t", 30303, "the TCP port to be associated with this address")
	f.IntVarP(&inputNodeKeyUDP, "udp", "u", 0, "the UDP port to be associated with this address")
	f.BoolVarP(&inputNodeKeySign, "sign", "s", false, "sign the node record")
	f.Uint64VarP(&inputNodeKeySeed, "seed", "S", 271828, "a numeric seed value")
	f.BoolVarP(&inputNodeKeyMarshalProtobuf, "marshal-protobuf", "m", false, "marshal libp2p key to protobuf format instead of raw")
}<|MERGE_RESOLUTION|>--- conflicted
+++ resolved
@@ -65,21 +65,13 @@
 	Use:   "nodekey",
 	Short: "Generate node keys for different blockchain clients and protocols.",
 	Long:  usage,
-<<<<<<< HEAD
+	Args:  cobra.NoArgs,
 	PreRunE: func(cmd *cobra.Command, args []string) (err error) {
 		inputNodeKeyPrivateKey, err = flag.GetPrivateKey(cmd)
 		if err != nil {
 			return err
 		}
-		return nil
-=======
-	Args:  cobra.NoArgs,
-	PersistentPreRun: func(cmd *cobra.Command, args []string) {
-		privateKey := flag_loader.GetPrivateKeyFlagValue(cmd)
-		inputNodeKeyPrivateKey = *privateKey
->>>>>>> f511643b
-	},
-	PreRunE: func(cmd *cobra.Command, args []string) error {
+
 		switch inputNodeKeyProtocol {
 		case "devp2p":
 			invalidFlags := []string{"seed", "marshal-protobuf"}
