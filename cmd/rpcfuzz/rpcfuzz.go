--- conflicted
+++ resolved
@@ -32,11 +32,8 @@
 	"github.com/spf13/cobra"
 	"github.com/xeipuuv/gojsonschema"
 	"math/big"
-<<<<<<< HEAD
 	"math/rand"
 	"os"
-=======
->>>>>>> e3dfb008
 	"regexp"
 	"strings"
 	"sync"
@@ -1691,6 +1688,14 @@
 		NumberOfTestsRan: n,
 	}
 	args := currTest.GetArgs()
+  
+  var result interface{}
+			err = rpcClient.CallContext(ctx, &result, t.GetMethod(), t.GetArgs()...)
+			if err != nil && !t.ExpectError() {
+				log.Error().Err(err).Str("method", t.GetMethod()).Msg("Method test failed")
+				continue
+			}
+			
 
 	idx := 0 // only one run happening
 	var result interface{}
@@ -1703,6 +1708,11 @@
 		currTestResult.Errors[idx] = errors.New("Method test failed: " + err.Error())
 		return currTestResult
 	}
+  if err == nil && t.ExpectError() {
+    currTestResult.NumberOfTestsFailed++
+		currTestResult.Errors[idx] = errors.New("Expected an error but didn't get one: " + err.Error())
+		return currTestResult
+  }
 
 	if currTest.ExpectError() {
 		err = currTest.Validate(err)
@@ -1873,19 +1883,6 @@
 				continue
 			}
 			log.Trace().Str("name", t.GetName()).Str("method", t.GetMethod()).Msg("Running Test")
-<<<<<<< HEAD
-=======
-			var result interface{}
-			err = rpcClient.CallContext(ctx, &result, t.GetMethod(), t.GetArgs()...)
-			if err != nil && !t.ExpectError() {
-				log.Error().Err(err).Str("method", t.GetMethod()).Msg("Method test failed")
-				continue
-			}
-			if err == nil && t.ExpectError() {
-				log.Error().Str("method", t.GetMethod()).Msg("Expected an error but didn't get one")
-				continue
-			}
->>>>>>> e3dfb008
 
 			currTestResult := CallRPCAndValidate(ctx, rpcClient, t)
 			testResults = append(testResults, currTestResult)
@@ -1963,8 +1960,7 @@
 
 	testPrivateHexKey = flagSet.String("private-key", codeQualityPrivateKey, "The hex encoded private key that we'll use to sending transactions")
 	testContractAddress = flagSet.String("contract-address", "0x6fda56c57b0acadb96ed5624ac500c0429d59429", "The address of a contract that can be used for testing")
-<<<<<<< HEAD
-	testNamespaces = flagSet.String("namespaces", "eth,web3,net", "Comma separated list of rpc namespaces to test")
+	testNamespaces = flagSet.String("namespaces", "eth,web3,net,debug", "Comma separated list of rpc namespaces to test")
 	testFuzz = flagSet.Bool("fuzz", false, "Flag to indicate whether to fuzz input or not.")
 	testFuzzNum = flagSet.Int("fuzzn", 100, "Number of times to run the fuzzer per test.")
 	seed = flagSet.Int64("seed", 123456, "A seed for generating random values within the fuzzer")
@@ -1972,7 +1968,4 @@
 	rand.Seed(*seed)
 	fuzzer = fuzz.New()
 	fuzzer.Funcs(argfuzz.MutateRPCArgs)
-=======
-	testNamespaces = flagSet.String("namespaces", "eth,web3,net,debug", "Comma separated list of rpc namespaces to test")
->>>>>>> e3dfb008
 }