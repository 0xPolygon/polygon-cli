--- conflicted
+++ resolved
@@ -54,15 +54,6 @@
 	Short: "Monitor blocks using a JSON-RPC endpoint.",
 	Long:  usage,
 	Args:  cobra.NoArgs,
-<<<<<<< HEAD
-	// PersistentPreRun: func(cmd *cobra.Command, args []string) {
-	// 	// By default, hide logs from `polycli monitor`.
-	// 	verbosityFlag := cmd.Flag("verbosity")
-	// 	if verbosityFlag != nil && !verbosityFlag.Changed {
-	// 		util.SetLogLevel(int(util.Silent))
-	// 	}
-	// },
-=======
 	PersistentPreRunE: func(cmd *cobra.Command, args []string) error {
 		// By default, hide logs from `polycli monitor`.
 		verbosityFlag := cmd.Flag("verbosity")
@@ -75,7 +66,6 @@
 		}
 		return nil
 	},
->>>>>>> d5fb8157
 	PreRunE: func(cmd *cobra.Command, args []string) error {
 		return checkFlags()
 	},
