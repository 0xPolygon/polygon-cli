package loadtest

import (
	"context"
	"crypto/ecdsa"
	_ "embed"
	"encoding/hex"
	"encoding/json"
	"errors"
	"fmt"
	"io"
	"math/big"
	"math/rand"
	"net/http"
	"net/url"
<<<<<<< HEAD
	"sync/atomic"
=======
	"slices"
>>>>>>> 74b2f4e7

	"os"
	"os/signal"
	"strings"
	"sync"
	"time"

	"github.com/ethereum/go-ethereum/crypto/kzg4844"
	"github.com/ethereum/go-ethereum/signer/core/apitypes"
	"github.com/holiman/uint256"

	"github.com/0xPolygon/polygon-cli/bindings/tester"
	"github.com/0xPolygon/polygon-cli/bindings/tokens"
	uniswapv3loadtest "github.com/0xPolygon/polygon-cli/cmd/loadtest/uniswapv3"

	"github.com/0xPolygon/polygon-cli/abi"
	"github.com/0xPolygon/polygon-cli/rpctypes"
	"github.com/0xPolygon/polygon-cli/util"

	ethereum "github.com/ethereum/go-ethereum"
	"github.com/ethereum/go-ethereum/accounts/abi/bind"
	ethcommon "github.com/ethereum/go-ethereum/common"
	ethtypes "github.com/ethereum/go-ethereum/core/types"
	ethcrypto "github.com/ethereum/go-ethereum/crypto"
	"github.com/ethereum/go-ethereum/ethclient"
	ethrpc "github.com/ethereum/go-ethereum/rpc"
	"github.com/rs/zerolog/log"
	"golang.org/x/time/rate"
)

//go:generate stringer -type=loadTestMode
type (
	loadTestMode int
)

const (
	// These constants are "stringered".
	// If you add a new constant, it fill fail to compile until you regenerate the strings.
	// There are two steps needed:
	// 1. Install stringer: `go install golang.org/x/tools/cmd/stringer`.
	// 2. Generate the string: `go generate github.com/0xPolygon/polygon-cli/cmd/loadtest`.
	// You can also use `make gen-loadtest-modes`.
	loadTestModeERC20 loadTestMode = iota
	loadTestModeERC721
	loadTestModeBlob
	loadTestModeContractCall
	loadTestModeDeploy
	loadTestModeInscription
	loadTestModeIncrement
	loadTestModeRandom
	loadTestModeRecall
	loadTestModeRPC
	loadTestModeStore
	loadTestModeTransaction
	loadTestModeUniswapV3

	codeQualitySeed       = "code code code code code code code code code code code quality"
	codeQualityPrivateKey = "42b6e34dc21598a807dc19d7784c71b2a7a01f6480dc6f58258f78e539f1a1fa"

	oneEtherInWei = 1000000000000000000 // 1 ETH in wei
)

func characterToLoadTestMode(mode string) (loadTestMode, error) {
	switch mode {
	case "2", "erc20":
		return loadTestModeERC20, nil
	case "7", "erc721":
		return loadTestModeERC721, nil
	case "b", "blob":
		return loadTestModeBlob, nil
	case "cc", "contract-call":
		return loadTestModeContractCall, nil
	case "d", "deploy":
		return loadTestModeDeploy, nil
	case "i", "inscription":
		return loadTestModeInscription, nil
	case "inc", "increment":
		return loadTestModeIncrement, nil
	case "r", "random":
		return loadTestModeRandom, nil
	case "R", "recall":
		return loadTestModeRecall, nil
	case "rpc":
		return loadTestModeRPC, nil
	case "s", "store":
		return loadTestModeStore, nil
	case "t", "transaction":
		return loadTestModeTransaction, nil
	case "v3", "uniswapv3":
		return loadTestModeUniswapV3, nil
	default:
		return 0, fmt.Errorf("unrecognized load test mode: %s", mode)
	}
}

func getRandomMode() loadTestMode {
	// Does not include the following modes:
	// blob, call, contract call, inscription,
	// recall, rpc, uniswap v3
	modes := []loadTestMode{
		loadTestModeERC20,
		loadTestModeERC721,
		loadTestModeDeploy,
		loadTestModeIncrement,
		loadTestModeStore,
		loadTestModeTransaction,
	}
	return modes[randSrc.Intn(len(modes))]
}

func modeRequiresLoadTestContract(m loadTestMode) bool {
	if m == loadTestModeIncrement ||
		m == loadTestModeRandom ||
		m == loadTestModeStore {
		return true
	}
	return false
}
func anyModeRequiresLoadTestContract(modes []loadTestMode) bool {
	return slices.ContainsFunc(modes, modeRequiresLoadTestContract)
}
func hasMode(mode loadTestMode, modes []loadTestMode) bool {
	return slices.Contains(modes, mode)
}

func hasUniqueModes(modes []loadTestMode) bool {
	seen := make(map[loadTestMode]bool, len(modes))
	for _, m := range modes {
		if !seen[m] {
			seen[m] = true
		} else {
			return false
		}
	}
	return true
}

func initializeLoadTestParams(ctx context.Context, c *ethclient.Client) error {
	log.Info().Msg("Connecting with RPC endpoint to initialize load test parameters")
	gas, err := c.SuggestGasPrice(ctx)
	if err != nil {
		log.Error().Err(err).Msg("Unable to retrieve gas price")
		return err
	}
	log.Trace().Interface("gasprice", gas).Msg("Retrieved current gas price")

	if !*inputLoadTestParams.LegacyTransactionMode {
		gasTipCap, _err := c.SuggestGasTipCap(ctx)
		if _err != nil {
			log.Error().Err(_err).Msg("Unable to retrieve gas tip cap")
			return _err
		}
		log.Trace().Interface("gastipcap", gasTipCap).Msg("Retrieved current gas tip cap")
		inputLoadTestParams.CurrentGasTipCap = gasTipCap
	}

	trimmedHexPrivateKey := strings.TrimPrefix(*inputLoadTestParams.PrivateKey, "0x")
	privateKey, err := ethcrypto.HexToECDSA(trimmedHexPrivateKey)
	if err != nil {
		log.Error().Err(err).Msg("Couldn't process the hex private key")
		return err
	}

	blockNumber, err := c.BlockNumber(ctx)
	bigBlockNumber := big.NewInt(int64(blockNumber))
	if err != nil {
		log.Error().Err(err).Msg("Couldn't get the current block number")
		return err
	}
	log.Trace().Uint64("blocknumber", blockNumber).Msg("Current Block Number")
	ethAddress := ethcrypto.PubkeyToAddress(privateKey.PublicKey)

	nonce, err := c.NonceAt(ctx, ethAddress, bigBlockNumber)
	if err != nil {
		log.Error().Err(err).Msg("Unable to get account nonce")
		return err
	}
	accountBal, err := c.BalanceAt(ctx, ethAddress, bigBlockNumber)
	if err != nil {
		log.Error().Err(err).Msg("Unable to get the balance for the account")
		return err
	}
	log.Trace().
		Str("addr", ethAddress.Hex()).
		Interface("balance", accountBal).
		Msg("funding account balance")

	toAddr := ethcommon.HexToAddress(*inputLoadTestParams.ToAddress)

	amt := new(big.Int).SetUint64(*inputLoadTestParams.EthAmountInWei)

	header, err := c.HeaderByNumber(ctx, nil)
	if err != nil {
		log.Error().Err(err).Msg("Unable to get header")
		return err
	}
	if header.BaseFee != nil {
		inputLoadTestParams.ChainSupportBaseFee = true
		log.Debug().Msg("Eip-1559 support detected")
	}

	chainID, err := c.ChainID(ctx)
	if err != nil {
		log.Error().Err(err).Msg("Unable to fetch chain ID")
		return err
	}
	log.Trace().Uint64("chainID", chainID.Uint64()).Msg("Detected Chain ID")

	inputLoadTestParams.BigGasPriceMultiplier = big.NewFloat(*inputLoadTestParams.GasPriceMultiplier)

	if *inputLoadTestParams.LegacyTransactionMode && *inputLoadTestParams.ForcePriorityGasPrice > 0 {
		log.Warn().Msg("Cannot set priority gas price in legacy mode")
	}
	if *inputLoadTestParams.ForceGasPrice < *inputLoadTestParams.ForcePriorityGasPrice {
		return errors.New("max priority fee per gas higher than max fee per gas")
	}

	if *inputLoadTestParams.AdaptiveRateLimit && *inputLoadTestParams.EthCallOnly {
		return errors.New("the adaptive rate limit is based on the pending transaction pool. It doesn't use this feature while also using call only")
	}

	contractAddr := ethcommon.HexToAddress(*inputLoadTestParams.ContractAddress)
	inputLoadTestParams.ContractETHAddress = &contractAddr

	inputLoadTestParams.ToETHAddress = &toAddr
	inputLoadTestParams.SendAmount = amt
	inputLoadTestParams.CurrentGasPrice = gas
	inputLoadTestParams.CurrentNonce = &nonce
	inputLoadTestParams.ECDSAPrivateKey = privateKey
	inputLoadTestParams.FromETHAddress = &ethAddress
	if *inputLoadTestParams.ChainID == 0 {
		*inputLoadTestParams.ChainID = chainID.Uint64()
	}

	modes := *inputLoadTestParams.Modes
	if len(modes) == 0 {
		return errors.New("expected at least one mode")
	}

	inputLoadTestParams.ParsedModes = make([]loadTestMode, 0)
	for _, m := range modes {
		var parsedMode loadTestMode
		parsedMode, err = characterToLoadTestMode(m)
		if err != nil {
			return err
		}
		inputLoadTestParams.ParsedModes = append(inputLoadTestParams.ParsedModes, parsedMode)
	}

	// Logic checking input parameters for specific conditions such as multiple inputs.
	if len(modes) > 1 {
		inputLoadTestParams.MultiMode = true
		if !hasUniqueModes(inputLoadTestParams.ParsedModes) {
			return errors.New("duplicate modes detected, check input modes for duplicates")
		}
	} else {
		inputLoadTestParams.MultiMode = false
		inputLoadTestParams.Mode, _ = characterToLoadTestMode((*inputLoadTestParams.Modes)[0])
	}
	if hasMode(loadTestModeRandom, inputLoadTestParams.ParsedModes) && inputLoadTestParams.MultiMode {
		return errors.New("random mode can't be used in combinations with any other modes")
	}
	if hasMode(loadTestModeRPC, inputLoadTestParams.ParsedModes) && inputLoadTestParams.MultiMode && !*inputLoadTestParams.EthCallOnly {
		return errors.New("rpc mode must be called with eth-call-only when multiple modes are used")
	} else if hasMode(loadTestModeRPC, inputLoadTestParams.ParsedModes) {
		log.Trace().Msg("Setting call only mode since we're doing RPC testing")
		*inputLoadTestParams.EthCallOnly = true
	}
	if hasMode(loadTestModeContractCall, inputLoadTestParams.ParsedModes) && (*inputLoadTestParams.ContractAddress == "" || (*inputLoadTestParams.ContractCallData == "" && *inputLoadTestParams.ContractCallFunctionSignature == "")) {
		return errors.New("`--contract-call` requires both a `--contract-address` and calldata, either with `--calldata` or `--function-signature --function-arg` flags")
	}
	if *inputLoadTestParams.EthCallOnly && *inputLoadTestParams.AdaptiveRateLimit {
		return errors.New("using call only with adaptive rate limit doesn't make sense")
	}
	if hasMode(loadTestModeBlob, inputLoadTestParams.ParsedModes) && inputLoadTestParams.MultiMode {
		return errors.New("blob mode should only be used by itself. Blob mode will take significantly longer than other transactions to finalize, and the address will be reserved, preventing other transactions form being made")
	}

	randSrc = rand.New(rand.NewSource(*inputLoadTestParams.Seed))

	err = initializeAccountPool(ctx, c, privateKey)
	if err != nil {
		return err
	}

	return nil
}

func initializeAccountPool(ctx context.Context, c *ethclient.Client, privateKey *ecdsa.PrivateKey) error {
	var err error
	sendingAccountsCount := *inputLoadTestParams.SendingAccountsCount
	preFundSendingAccounts := *inputLoadTestParams.PreFundSendingAccounts
	accountFundingAmount := *inputLoadTestParams.AccountFundingAmount
	sendingAccountsFile := *inputLoadTestParams.SendingAccountsFile
	callOnly := *inputLoadTestParams.EthCallOnly

	accountPool, err = NewAccountPool(ctx, c, privateKey, &accountFundingAmount)
	if err != nil {
		log.Error().Err(err).Msg("Unable to create account pool")
		return fmt.Errorf("unable to create account pool. %w", err)
	}

	if len(sendingAccountsFile) > 0 {
		log.Info().
			Str("sendingAccountsFile", sendingAccountsFile).
			Msg("Adding accounts from file to the account pool")

		privateKeys, iErr := util.ReadPrivateKeysFromFile(sendingAccountsFile)
		if iErr != nil {
			log.Error().
				Err(iErr).
				Msg("Unable to read private keys from file")
			return fmt.Errorf("unable to read private keys from file. %w", iErr)
		}
		if len(privateKeys) == 0 {
			const errMsg = "no private keys found in sending accounts file"
			log.Error().Str("sendingAccountsFile", sendingAccountsFile).Msg(errMsg)
			return errors.New(errMsg)
		}

		if len(privateKeys) > 1 && *inputLoadTestParams.StartNonce > 0 {
			log.Fatal().
				Str("sendingAccountsFile", sendingAccountsFile).
				Msg("nonce can't be set while using multiple sending accounts")
		}

		if len(privateKeys) == 1 {
			var nonce *uint64
			if *inputLoadTestParams.StartNonce > 0 {
				nonce = inputLoadTestParams.StartNonce
			}
			err = accountPool.Add(ctx, privateKeys[0], nonce)
		} else {
			err = accountPool.AddN(ctx, privateKeys...)
		}

		sendingAccountsCount = uint64(len(privateKeys))
	} else if sendingAccountsCount > 0 {
		log.Info().
			Uint64("sendingAccountsCount", sendingAccountsCount).
			Msg("Adding random accounts to the account pool")

		if *inputLoadTestParams.StartNonce > 0 {
			log.Fatal().
				Uint64("sendingAccountsCount", sendingAccountsCount).
				Msg("nonce can't be set while using random multiple sending accounts")
		}

		err = accountPool.AddRandomN(ctx, sendingAccountsCount)
	} else {
		log.Info().
			Uint64("sendingAccountsCount", sendingAccountsCount).
			Msg("Adding single account from private key to the account pool")
		var nonce *uint64
		if *inputLoadTestParams.StartNonce > 0 {
			nonce = inputLoadTestParams.StartNonce
		}
		err = accountPool.Add(ctx, privateKey, nonce)
	}
	if err != nil {
		log.Error().Err(err).Msg("unable to set account pool")
		return fmt.Errorf("unable to set account pool. %w", err)
	}

	// check if there are sending accounts to pre fund
	if sendingAccountsCount == 0 {
		log.Info().Msg("No sending accounts to pre-fund. Skipping pre-funding of sending accounts.")
		return nil
	}

	// checks if call only is enabled
	if callOnly {
		log.Info().Msg("call only mode is enabled. Skipping pre-funding of sending accounts.")
		return nil
	}

	// If pre-funding is disabled, we don't need to fund accounts right now
	if !preFundSendingAccounts {
		log.Info().Msg("pre-funding of sending accounts is disabled.")
		return nil
	}

	// If pre-funding is enabled, we need to fund accounts
	if accountFundingAmount.Cmp(new(big.Int)) == 0 {
		// When using multiple sending accounts and not using --eth-call-only and --account-funding-amount <= 0,
		// we need to make sure the accounts get funded. Set default funding to 1 ETH (1000000000000000000 wei)
		accountPool.fundingAmount = new(big.Int).SetUint64(oneEtherInWei)
		log.Debug().
			Msg("Multiple sending accounts detected with pre-funding enabled with zero funding amount - auto-setting funding amount to 1 ETH")
	}

	err = accountPool.FundAccounts(ctx)
	if err != nil {
		log.Error().Err(err).Msg("unable to fund sending accounts")
		iErr := accountPool.ReturnFunds(ctx)
		if iErr != nil {
			log.Error().
				Err(iErr).
				Msg("there was an issue returning the funds from the sending accounts back to the funding account")
			return fmt.Errorf("unable to return funds from sending accounts. %w", iErr)
		}
		return fmt.Errorf("unable to fund sending accounts. %w", err)
	}

	return nil
}

func completeLoadTest(ctx context.Context, c *ethclient.Client, rpc *ethrpc.Client) error {
	if *inputLoadTestParams.FireAndForget {
		log.Info().
			Msg("FireAndForget mode enabled - skipping wait period and summarization")
		return nil
	}
	log.Debug().
		Msg("Waiting for remaining transactions to be completed and mined")

	startTime := loadTestResults[0].RequestTime
	endTime := time.Now()
	log.Debug().
		Uint64("final block number", finalBlockNumber).
		Msg("Got final block number")

	if *inputLoadTestParams.EthCallOnly {
		log.Info().Msg("CallOnly mode enabled - blocks aren't mined")
		lightSummary(loadTestResults, startTime, endTime, rl)
		return nil
	}

	var err error
	finalBlockNumber, err = waitForFinalBlock(ctx, c, rpc, startBlockNumber)
	if err != nil {
		log.Error().
			Err(err).
			Msg("There was an issue waiting for all transactions to be mined")
	}
	if len(loadTestResults) == 0 {
		return errors.New("no transactions observed")
	}

	err = accountPool.ReturnFunds(ctx)
	if err != nil {
		log.Error().
			Err(err).
			Msg("There was an issue returning the funds from the sending accounts back to the funding account")
	}

	if *inputLoadTestParams.ShouldProduceSummary {
		err = summarizeTransactions(ctx, c, rpc, startBlockNumber, finalBlockNumber)
		if err != nil {
			log.Error().
				Err(err).
				Msg("There was an issue creating the load test summary")
		}
	}
	lightSummary(loadTestResults, startTime, endTime, rl)

	return nil
}

// runLoadTest initiates and runs the entire load test process, including initialization,
// the main load test loop, and the completion steps. It takes a context for cancellation signals.
// The function returns an error if there are issues during the load test process.
func runLoadTest(ctx context.Context) error {
	log.Info().Msg("Starting Load Test")

	// Configure the overall time limit for the load test.
	timeLimit := *inputLoadTestParams.TimeLimit
	var overallTimer *time.Timer
	if timeLimit > 0 {
		overallTimer = time.NewTimer(time.Duration(timeLimit) * time.Second)
	} else {
		overallTimer = new(time.Timer)
	}

	// connLimit is the value we'll use to configure the connection limit within the http transport
	connLimit := 2 * int(*inputLoadTestParams.Concurrency)
	// Most of these transport options are defaults. We might want to make this configurable from the CLI at some point.
	// The goal here is to avoid opening a ton of connections that go idle then get closed and eventually exhausting
	// client-side connections.
	transport := &http.Transport{
		MaxIdleConns:        connLimit,
		MaxIdleConnsPerHost: connLimit,
		MaxConnsPerHost:     connLimit,
	}
	if inputLoadTestParams.Proxy != nil && *inputLoadTestParams.Proxy != "" {
		proxyURL, err := url.Parse(*inputLoadTestParams.Proxy)
		if err != nil {
			return fmt.Errorf("invalid proxy address %s %w", *inputLoadTestParams.Proxy, err)
		}
		proxyFunc := http.ProxyURL(proxyURL)
		transport.Proxy = proxyFunc
		log.Debug().Stringer("proxyURL", proxyURL).Msg("transport proxy configured")
	}
	goHttpClient := &http.Client{
		Transport: transport,
	}
	rpcOption := ethrpc.WithHTTPClient(goHttpClient)
	rpc, err := ethrpc.DialOptions(ctx, *inputLoadTestParams.RPCUrl, rpcOption)
	if err != nil {
		log.Error().Err(err).Msg("Unable to dial rpc")
		return err
	}
	defer rpc.Close()
	rpc.SetHeader("Accept-Encoding", "identity")
	ec := ethclient.NewClient(rpc)

	// Define the main loop function.
	// Make sure to define any logic associated to the load test (initialization, main load test loop
	// or completion steps) in this function in order to handle cancellation signals properly.
	loopFunc := func() error {
		if err = initializeLoadTestParams(ctx, ec); err != nil {
			log.Error().Err(err).Msg("Error initializing load test parameters")
			return err
		}

		if err = mainLoop(ctx, ec, rpc); err != nil {
			log.Error().Err(err).Msg("Error during the main load test loop")
			return err
		}

		log.Debug().
			Msg("Finished main load test loop")

		if err = completeLoadTest(ctx, ec, rpc); err != nil {
			log.Error().Err(err).Msg("Encountered error while wrapping up loadtest")
		}
		return nil
	}

	// Set up signal handling for interrupts.
	sigCh := make(chan os.Signal, 1)
	signal.Notify(sigCh, os.Interrupt)

	// Initialize channels for handling errors and running the main loop.
	loadTestResults = make([]loadTestSample, 0)
	errCh := make(chan error)
	ctx, cancel := context.WithCancel(context.Background())
	defer cancel()
	go func(ctx context.Context) {
		select {
		case <-ctx.Done():
			return
		default:
			errCh <- loopFunc()
		}
	}(ctx)

	// Wait for the load test to complete, either due to time limit, interrupt signal, or completion.
	select {
	case <-overallTimer.C:
		log.Info().Msg("Time's up")
	case <-sigCh:
		log.Info().Msg("Interrupted.. Stopping load test")
		if *inputLoadTestParams.ShouldProduceSummary {
			finalBlockNumber, err = ec.BlockNumber(ctx)
			if err != nil {
				log.Error().Err(err).Msg("Unable to retrieve final block number")
			}
			err = summarizeTransactions(ctx, ec, rpc, startBlockNumber, finalBlockNumber)
			if err != nil {
				log.Error().Err(err).Msg("There was an issue creating the load test summary")
			}
		} else {
			if len(loadTestResults) > 0 {
				lightSummary(loadTestResults, loadTestResults[0].RequestTime, time.Now(), rl)
			}
		}
		cancel()
	case err = <-errCh:
		if err != nil {
			log.Fatal().Err(err).Msg("Received critical error while running load test")
		}
	}
	log.Info().Msg("Finished")
	return nil
}

func updateRateLimit(ctx context.Context, rl *rate.Limiter, rpc *ethrpc.Client, accountPool *AccountPool, steadyStateQueueSize uint64, rateLimitIncrement uint64, cycleDuration time.Duration, backoff float64) {
	tryTxPool := true
	ticker := time.NewTicker(cycleDuration)
	defer ticker.Stop()
	for {
		select {
		case <-ticker.C:
			var txPoolSize uint64
			var err error
			var pendingTxs uint64
			var queuedTxs uint64
			// TODO perhaps this should be a mode rather than a fallback
			if tryTxPool {
				pendingTxs, queuedTxs, err = util.GetTxPoolStatus(rpc)
			}

			if err != nil {
				tryTxPool = false
				log.Warn().
					Err(err).
					Msg("Error getting txpool size. Falling back to latest nonce and disabling txpool check")

				pendingTxs, err = accountPool.NumberOfPendingTxs(ctx)
				if err != nil {
					log.Error().
						Err(err).
						Msg("Unable to get pending transactions to update rate limit")
					break
				}

				txPoolSize = pendingTxs
			} else {
				txPoolSize = pendingTxs + queuedTxs
			}

			if txPoolSize < steadyStateQueueSize {
				// additively increment requests per second if txpool less than queue steady state
				newRateLimit := rate.Limit(float64(rl.Limit()) + float64(rateLimitIncrement))
				rl.SetLimit(newRateLimit)
				log.Info().Float64("New Rate Limit (RPS)", float64(rl.Limit())).Uint64("Current Tx Pool Size", txPoolSize).Uint64("Steady State Tx Pool Size", steadyStateQueueSize).Msg("Increased rate limit")
			} else if txPoolSize > steadyStateQueueSize {
				// halve rate limit requests per second if txpool greater than queue steady state
				rl.SetLimit(rl.Limit() / rate.Limit(backoff))
				log.Info().Float64("New Rate Limit (RPS)", float64(rl.Limit())).Uint64("Current Tx Pool Size", txPoolSize).Uint64("Steady State Tx Pool Size", steadyStateQueueSize).Msg("Backed off rate limit")
			}
		case <-ctx.Done():
			return
		}
	}
}

func mainLoop(ctx context.Context, c *ethclient.Client, rpc *ethrpc.Client) error {
	ltp := inputLoadTestParams
	log.Trace().Interface("Input Params", ltp).Msg("Params")

	maxRoutines := *ltp.Concurrency
	maxRequests := *ltp.Requests
	chainID := new(big.Int).SetUint64(*ltp.ChainID)
	privateKey := ltp.ECDSAPrivateKey
	mode := ltp.Mode
	steadyStateTxPoolSize := *ltp.AdaptiveTargetSize
	adaptiveRateLimitIncrement := *ltp.AdaptiveRateLimitIncrement
	rl = rate.NewLimiter(rate.Limit(*ltp.RateLimit), 1)
	if *ltp.RateLimit <= 0.0 {
		rl = nil
	}

	rateLimitCtx, rateLimitCancel := context.WithCancel(ctx)
	defer rateLimitCancel()
	if *ltp.AdaptiveRateLimit && rl != nil {
		go updateRateLimit(rateLimitCtx, rl, rpc, accountPool, steadyStateTxPoolSize, adaptiveRateLimitIncrement, time.Duration(*ltp.AdaptiveCycleDuration)*time.Second, *ltp.AdaptiveBackoffFactor)
	}

	tops, err := bind.NewKeyedTransactorWithChainID(privateKey, chainID)
	tops = configureTransactOpts(ctx, c, tops)
	// configureTransactOpts will set some parameters meant for load testing that could interfere with the deployment of our contracts
	tops.GasLimit = 0
	tops.GasPrice = nil
	tops.GasFeeCap = nil
	tops.GasTipCap = nil

	if err != nil {
		log.Error().Err(err).Msg("Unable create transaction signer")
		return err
	}
	cops := new(bind.CallOpts)

	// deploy and instantiate the load tester contract
	var ltAddr ethcommon.Address
	var ltContract *tester.LoadTester
	if anyModeRequiresLoadTestContract(ltp.ParsedModes) {
		ltAddr, ltContract, err = getLoadTestContract(ctx, c, tops, cops)
		if err != nil {
			return err
		}
		log.Debug().Str("ltAddr", ltAddr.String()).Msg("Obtained load test contract address")
	}

	var erc20Addr ethcommon.Address
	var erc20Contract *tokens.ERC20
	if hasMode(loadTestModeERC20, ltp.ParsedModes) || hasMode(loadTestModeRandom, ltp.ParsedModes) || hasMode(loadTestModeRPC, ltp.ParsedModes) {
		erc20Addr, erc20Contract, err = getERC20Contract(ctx, c, tops, cops)
		if err != nil {
			return err
		}
		log.Debug().Str("erc20Addr", erc20Addr.String()).Msg("Obtained erc 20 contract address")
	}

	var erc721Addr ethcommon.Address
	var erc721Contract *tokens.ERC721
	if hasMode(loadTestModeERC721, ltp.ParsedModes) || hasMode(loadTestModeRandom, ltp.ParsedModes) || hasMode(loadTestModeRPC, ltp.ParsedModes) {
		erc721Addr, erc721Contract, err = getERC721Contract(ctx, c, tops, cops)
		if err != nil {
			return err
		}
		log.Debug().Str("erc721Addr", erc721Addr.String()).Msg("Obtained erc 721 contract address")
	}

	var recallTransactions []rpctypes.PolyTransaction
	if hasMode(loadTestModeRecall, ltp.ParsedModes) {
		recallTransactions, err = getRecallTransactions(ctx, c, rpc)
		if err != nil {
			return err
		}
		if len(recallTransactions) == 0 {
			return errors.New("we weren't able to fetch any recall transactions")
		}
		log.Debug().Int("txs", len(recallTransactions)).Msg("Retrieved transactions for total recall")
	}

	var indexedActivity *IndexedActivity
	if hasMode(loadTestModeRPC, ltp.ParsedModes) {
		indexedActivity, err = getIndexedRecentActivity(ctx, c, rpc)
		if err != nil {
			return err
		}
		if len(indexedActivity.ERC20Addresses) == 0 {
			indexedActivity.ERC20Addresses = append(indexedActivity.ERC20Addresses, erc20Addr.String())
		}

		if len(indexedActivity.ERC721Addresses) == 0 {
			indexedActivity.ERC721Addresses = append(indexedActivity.ERC721Addresses, erc721Addr.String())
		}

		log.Debug().
			Int("transactions", len(indexedActivity.TransactionIDs)).
			Int("blocks", len(indexedActivity.BlockNumbers)).
			Int("addresses", len(indexedActivity.Addresses)).
			Int("erc20s", len(indexedActivity.ERC20Addresses)).
			Int("erc721", len(indexedActivity.ERC721Addresses)).
			Int("contracts", len(indexedActivity.Contracts)).
			Msg("Retrieved recent indexed activity")
	}

	var uniswapV3Config uniswapv3loadtest.UniswapV3Config
	var poolConfig uniswapv3loadtest.PoolConfig
	if hasMode(loadTestModeUniswapV3, ltp.ParsedModes) {
		uniswapAddresses := uniswapv3loadtest.UniswapV3Addresses{
			FactoryV3:                          ethcommon.HexToAddress(*uniswapv3LoadTestParams.UniswapFactoryV3),
			Multicall:                          ethcommon.HexToAddress(*uniswapv3LoadTestParams.UniswapMulticall),
			ProxyAdmin:                         ethcommon.HexToAddress(*uniswapv3LoadTestParams.UniswapProxyAdmin),
			TickLens:                           ethcommon.HexToAddress(*uniswapv3LoadTestParams.UniswapTickLens),
			NFTDescriptorLib:                   ethcommon.HexToAddress(*uniswapv3LoadTestParams.UniswapNFTLibDescriptor),
			NonfungibleTokenPositionDescriptor: ethcommon.HexToAddress(*uniswapv3LoadTestParams.UniswapNonfungibleTokenPositionDescriptor),
			TransparentUpgradeableProxy:        ethcommon.HexToAddress(*uniswapv3LoadTestParams.UniswapUpgradeableProxy),
			NonfungiblePositionManager:         ethcommon.HexToAddress(*uniswapv3LoadTestParams.UniswapNonfungiblePositionManager),
			Migrator:                           ethcommon.HexToAddress(*uniswapv3LoadTestParams.UniswapMigrator),
			Staker:                             ethcommon.HexToAddress(*uniswapv3LoadTestParams.UniswapStaker),
			QuoterV2:                           ethcommon.HexToAddress(*uniswapv3LoadTestParams.UniswapQuoterV2),
			SwapRouter02:                       ethcommon.HexToAddress(*uniswapv3LoadTestParams.UniswapSwapRouter),
			WETH9:                              ethcommon.HexToAddress(*uniswapv3LoadTestParams.WETH9),
		}
		uniswapV3Config, poolConfig, err = initUniswapV3Loadtest(ctx, c, tops, cops, uniswapAddresses, *ltp.FromETHAddress)
		if err != nil {
			return err
		}
	}

	startBlockNumber, err = c.BlockNumber(ctx)
	if err != nil {
		log.Error().
			Err(err).
			Msg("Failed to get current block number")
		return err
	}

	err = accountPool.RefreshNonce(ctx, tops.From)
	if err != nil {
		return err
	}

	mustCheckMaxBaseFee, maxBaseFeeCtxCancel, waitBaseFeeToDrop := setupBaseFeeMonitoring(ctx, c, ltp)

	log.Debug().Msg("Starting main load test loop")
	var wg sync.WaitGroup
	for routineID := int64(0); routineID < maxRoutines; routineID++ {
		log.Trace().
			Int64("routineID", routineID).
			Msg("starting concurrent routine")
		wg.Add(1)
		go func(routineID int64) {
			var startReq time.Time
			var endReq time.Time
			var tErr error
			var ltTxHash ethcommon.Hash
			for requestID := int64(0); requestID < maxRequests; requestID++ {
				if rl != nil {
					tErr = rl.Wait(ctx)
					if tErr != nil {
						log.Error().
							Int64("routineID", routineID).
							Int64("requestID", requestID).
							Err(tErr).
							Msg("Encountered a rate limiting error")
					}
				}

				localMode := mode
				// if there are multiple modes, iterate through them, 'r' mode is supported here
				if ltp.MultiMode {
					localMode = ltp.ParsedModes[int(routineID+requestID)%(len(ltp.ParsedModes))]
				}
				// if we're doing random, we'll just pick one based on the current index
				if localMode == loadTestModeRandom {
					localMode = getRandomMode()
				}

				account, err := accountPool.Next(ctx)
				if err != nil {
					log.Error().
						Int64("routineID", routineID).
						Int64("requestID", requestID).
						Err(err).
						Msg("Unable to get next account from account pool")
					return
				}
				chainID := new(big.Int).SetUint64(*ltp.ChainID)
				sendingTops, err := bind.NewKeyedTransactorWithChainID(account.privateKey, chainID)
				if err != nil {
					log.Error().
						Int64("routineID", routineID).
						Int64("requestID", requestID).
						Err(err).
						Msg("Unable create transaction signer")
					return
				}
				sendingTops.Nonce = new(big.Int).SetUint64(account.nonce)

				if mustCheckMaxBaseFee {
					waiting := false
					for waitBaseFeeToDrop.Load() {
						if !waiting {
							waiting = true
							log.Debug().
								Int64("routineID", routineID).
								Int64("requestID", requestID).
								Msg("go routine is waiting for base fee to drop")
						}
						time.Sleep(time.Second)
					}
				}

				sendingTops = configureTransactOpts(ctx, c, sendingTops)

				switch localMode {
				case loadTestModeERC20:
					startReq, endReq, ltTxHash, tErr = loadTestERC20(ctx, c, sendingTops, erc20Contract, ltAddr)
				case loadTestModeERC721:
					startReq, endReq, ltTxHash, tErr = loadTestERC721(ctx, c, sendingTops, erc721Contract, ltAddr)
				case loadTestModeBlob:
					startReq, endReq, ltTxHash, tErr = loadTestBlob(ctx, c, sendingTops)
				case loadTestModeContractCall:
					startReq, endReq, ltTxHash, tErr = loadTestContractCall(ctx, c, sendingTops)
				case loadTestModeDeploy:
					startReq, endReq, ltTxHash, tErr = loadTestDeploy(ctx, c, sendingTops)
				case loadTestModeInscription:
					startReq, endReq, ltTxHash, tErr = loadTestInscription(ctx, c, sendingTops)
				case loadTestModeIncrement:
					startReq, endReq, ltTxHash, tErr = loadTestIncrement(ctx, c, sendingTops, ltContract)
				case loadTestModeRecall:
					startReq, endReq, ltTxHash, tErr = loadTestRecall(ctx, c, sendingTops, recallTransactions[int(sendingTops.Nonce.Uint64())%len(recallTransactions)])
				case loadTestModeRPC:
					startReq, endReq, tErr = loadTestRPC(ctx, c, indexedActivity)
				case loadTestModeStore:
					startReq, endReq, ltTxHash, tErr = loadTestStore(ctx, c, sendingTops, ltContract)
				case loadTestModeTransaction:
					startReq, endReq, ltTxHash, tErr = loadTestTransaction(ctx, c, sendingTops)
				case loadTestModeUniswapV3:
					swapAmountIn := big.NewInt(int64(*uniswapv3LoadTestParams.SwapAmountInput))
					startReq, endReq, ltTxHash, tErr = runUniswapV3Loadtest(ctx, c, sendingTops, uniswapV3Config, poolConfig, swapAmountIn)
				default:
					log.Error().Str("mode", mode.String()).Msg("We've arrived at a load test mode that we don't recognize")
				}
				if !*inputLoadTestParams.FireAndForget {
					recordSample(routineID, requestID, tErr, startReq, endReq, sendingTops.Nonce.Uint64())
				}
				if tErr == nil && *inputLoadTestParams.WaitForReceipt {
					receiptMaxRetries := *inputLoadTestParams.ReceiptRetryMax
					receiptRetryInitialDelayMs := *inputLoadTestParams.ReceiptRetryInitialDelayMs
					_, tErr = waitReceiptWithRetries(ctx, c, ltTxHash, receiptMaxRetries, receiptRetryInitialDelayMs)
				}

				if tErr != nil {
					log.Error().
						Int64("routineID", routineID).
						Int64("requestID", requestID).
						Err(tErr).
						Str("mode", localMode.String()).
						Str("address", sendingTops.From.String()).
						Uint64("nonce", sendingTops.Nonce.Uint64()).
						Uint64("gas", sendingTops.GasLimit).
						Any("gasPrice", sendingTops.GasPrice).
						Any("gasFeeCap", sendingTops.GasFeeCap).
						Any("gasTipCap", sendingTops.GasTipCap).
						Int64("request time", endReq.Sub(startReq).Milliseconds()).
						Msg("recorded an error while sending transactions")

					// check nonce for reuse
					// if we're not in call only mode, we want to retry
					if !*ltp.EthCallOnly {
						// we start setting nonce to be reused
						reuseNonce := true

						// if the transaction hash is not zero, this means a tx was
						// created, in this case we want to check the error to understand
						// if the nonce can be reused
						if ltTxHash.String() != (ethcommon.Hash{}).String() {
							// if it is an error that consumes the nonce, we can't retry it
							if strings.Contains(tErr.Error(), "replacement transaction underpriced") ||
								strings.Contains(tErr.Error(), "transaction underpriced") ||
								strings.Contains(tErr.Error(), "nonce too low") ||
								strings.Contains(tErr.Error(), "already known") ||
								strings.Contains(tErr.Error(), "could not replace existing") {
								reuseNonce = false
							}
						}

						// if we can reuse the nonce, we add it back to the account pool
						// for the specific account
						if reuseNonce {
							err := accountPool.AddReusableNonce(ctx, sendingTops.From, sendingTops.Nonce.Uint64())
							if err != nil {
								log.Error().
									Str("address", sendingTops.From.String()).
									Uint64("nonce", sendingTops.Nonce.Uint64()).
									Err(err).
									Msg("Unable to add reusable nonce to account pool")
							}
						}
					}
				}
				log.Trace().
					Int64("routineID", routineID).
					Int64("requestID", requestID).
					Stringer("txhash", ltTxHash).
					Any("nonce", sendingTops.Nonce).
					Str("mode", localMode.String()).
					Str("sendingAddress", sendingTops.From.String()).
					Msg("Request")
			}
			wg.Done()
		}(routineID)
	}
	log.Trace().Msg("Finished starting go routines. Waiting..")
	wg.Wait()
	rateLimitCancel()
	maxBaseFeeCtxCancel()
	if *ltp.EthCallOnly {
		return nil
	}

	return nil
}

func setupBaseFeeMonitoring(ctx context.Context, c *ethclient.Client, ltp loadTestParams) (bool, context.CancelFunc, *atomic.Bool) {
	// monitor max base fee if configured
	maxBaseFeeCtx, maxBaseFeeCtxCancel := context.WithCancel(ctx)
	mustCheckMaxBaseFee := *ltp.MaxBaseFeeWei > 0
	var waitBaseFeeToDrop atomic.Bool
	waitBaseFeeToDrop.Store(false)
	if mustCheckMaxBaseFee {
		log.Info().
			Msg("max base fee monitoring enabled")

		wg := sync.WaitGroup{}
		wg.Add(1)
		// start a goroutine to monitor the base fee while load test is running
		go func(ctx context.Context, c *ethclient.Client, waitToDrop *atomic.Bool, maxBaseFeeWei uint64) {
			firstRun := true
			for {
				select {
				case <-ctx.Done():
					return
				default:
					currentBaseFeeIsGreaterThanMax, currentBaseFeeWei, err := isCurrentBaseFeeGreaterThanMaxBaseFee(ctx, c, maxBaseFeeWei)
					if err != nil {
						log.Error().
							Err(err).
							Msg("Error checking base fee during load test")
					} else {
						if currentBaseFeeIsGreaterThanMax {
							if !waitToDrop.Load() {
								log.Warn().
									Msgf("PAUSE: base fee %d Wei > limit %d Wei", currentBaseFeeWei.Uint64(), maxBaseFeeWei)
								waitToDrop.Store(true)
							}
						} else if waitToDrop.Load() {
							log.Info().
								Msgf("RESUME: base fee %d Wei ≤ limit %d Wei", currentBaseFeeWei.Uint64(), maxBaseFeeWei)
							waitToDrop.Store(false)
						}

						if firstRun {
							firstRun = false
							wg.Done()
						}
					}
					time.Sleep(time.Second)
				}
			}
		}(maxBaseFeeCtx, c, &waitBaseFeeToDrop, *ltp.MaxBaseFeeWei)

		// wait for first run to complete so we know if we need to wait or not for base fee to drop
		wg.Wait()
	}
	return mustCheckMaxBaseFee, maxBaseFeeCtxCancel, &waitBaseFeeToDrop
}

func isCurrentBaseFeeGreaterThanMaxBaseFee(ctx context.Context, c *ethclient.Client, maxBaseFee uint64) (bool, *big.Int, error) {
	header, err := c.HeaderByNumber(ctx, nil)
	if errors.Is(err, context.Canceled) {
		log.Debug().Msg("max base fee monitoring context canceled")
		return false, nil, nil
	} else if err != nil {
		log.Error().Err(err).Msg("Unable to get latest block header to check base fee")
		return false, nil, err
	}

	if header.BaseFee != nil {
		currentBaseFee := header.BaseFee
		if currentBaseFee.Cmp(new(big.Int).SetUint64(maxBaseFee)) > 0 {
			return true, currentBaseFee, nil
		} else {
			return false, currentBaseFee, nil
		}
	}

	return false, nil, nil
}

func getLoadTestContract(ctx context.Context, c *ethclient.Client, tops *bind.TransactOpts, cops *bind.CallOpts) (ltAddr ethcommon.Address, ltContract *tester.LoadTester, err error) {
	ltAddr = ethcommon.HexToAddress(*inputLoadTestParams.LoadtestContractAddress)

	if *inputLoadTestParams.LoadtestContractAddress == "" {
		ltAddr, _, _, err = tester.DeployLoadTester(tops, c)
		if err != nil {
			log.Error().Err(err).Msg("Failed to create the load testing contract. Do you have the right chain id? Do you have enough funds?")
			return
		}
	}
	log.Trace().Interface("contractaddress", ltAddr).Msg("Load test contract address")

	ltContract, err = tester.NewLoadTester(ltAddr, c)
	if err != nil {
		log.Error().Err(err).Msg("Unable to instantiate new contract")
		return
	}
	err = util.BlockUntilSuccessful(ctx, c, func() error {
		_, err = ltContract.GetCallCounter(cops)
		return err
	})

	return
}
func getERC20Contract(ctx context.Context, c *ethclient.Client, tops *bind.TransactOpts, cops *bind.CallOpts) (erc20Addr ethcommon.Address, erc20Contract *tokens.ERC20, err error) {
	erc20Addr = ethcommon.HexToAddress(*inputLoadTestParams.ERC20Address)
	if *inputLoadTestParams.ERC20Address == "" {
		log.Info().Msg("Deploying ERC20 contract")
		erc20Addr, _, _, err = tokens.DeployERC20(tops, c)
		if err != nil {
			log.Error().Err(err).Msg("Unable to deploy ERC20 contract")
			return
		}
		// Tokens already minted and sent to the address of the deployer.
	}
	log.Info().Interface("contractaddress", erc20Addr).Msg("ERC20 contract address")

	erc20Contract, err = tokens.NewERC20(erc20Addr, c)
	if err != nil {
		log.Error().Err(err).Msg("Unable to instantiate new erc20 contract")
		return
	}

	err = util.BlockUntilSuccessful(ctx, c, func() error {
		var balance *big.Int
		balance, err = erc20Contract.BalanceOf(cops, *inputLoadTestParams.FromETHAddress)
		if err != nil {
			return err
		}
		if balance.Uint64() == 0 {
			err = errors.New("ERC20 Balance is Zero")
			return err
		}
		return nil
	})

	return
}
func getERC721Contract(ctx context.Context, c *ethclient.Client, tops *bind.TransactOpts, cops *bind.CallOpts) (erc721Addr ethcommon.Address, erc721Contract *tokens.ERC721, err error) {
	erc721Addr = ethcommon.HexToAddress(*inputLoadTestParams.ERC721Address)
	shouldMint := true
	if *inputLoadTestParams.ERC721Address == "" {
		log.Info().Msg("Deploying ERC721 contract")
		erc721Addr, _, _, err = tokens.DeployERC721(tops, c)
		if err != nil {
			log.Error().Err(err).Msg("Unable to deploy ERC721 contract")
			return
		}
		shouldMint = false
	}
	log.Info().Interface("contractaddress", erc721Addr).Msg("ERC721 contract address")

	erc721Contract, err = tokens.NewERC721(erc721Addr, c)
	if err != nil {
		log.Error().Err(err).Msg("Unable to instantiate new erc721 contract")
		return
	}

	err = util.BlockUntilSuccessful(ctx, c, func() error {
		_, err = erc721Contract.BalanceOf(cops, *inputLoadTestParams.FromETHAddress)
		return err
	})
	if err != nil {
		return
	}
	if !shouldMint {
		return
	}

	log.Info().Msg("Mint one ERC721 token")
	err = util.BlockUntilSuccessful(ctx, c, func() error {
		_, err = erc721Contract.MintBatch(tops, *inputLoadTestParams.FromETHAddress, new(big.Int).SetUint64(1))
		return err
	})
	return
}

func loadTestTransaction(ctx context.Context, c *ethclient.Client, tops *bind.TransactOpts) (t1 time.Time, t2 time.Time, txHash ethcommon.Hash, err error) {
	ltp := inputLoadTestParams

	to := ltp.ToETHAddress
	if *ltp.RandomRecipients {
		to = getRandomAddress()
	}

	tops.GasLimit = uint64(21000)

	amount := ltp.SendAmount
	chainID := new(big.Int).SetUint64(*ltp.ChainID)

	var tx *ethtypes.Transaction
	if *ltp.LegacyTransactionMode {
		tx = ethtypes.NewTx(&ethtypes.LegacyTx{
			Nonce:    tops.Nonce.Uint64(),
			To:       to,
			Value:    amount,
			Gas:      tops.GasLimit,
			GasPrice: tops.GasPrice,
			Data:     nil,
		})
	} else {
		dynamicFeeTx := &ethtypes.DynamicFeeTx{
			ChainID:   chainID,
			Nonce:     tops.Nonce.Uint64(),
			To:        to,
			Gas:       tops.GasLimit,
			GasFeeCap: tops.GasFeeCap,
			GasTipCap: tops.GasTipCap,
			Data:      nil,
			Value:     amount,
		}
		tx = ethtypes.NewTx(dynamicFeeTx)
	}

	stx, err := tops.Signer(tops.From, tx)
	if err != nil {
		log.Error().Err(err).Msg("Unable to sign transaction")
		return
	}

	txHash = stx.Hash()

	t1 = time.Now()
	defer func() { t2 = time.Now() }()
	if *ltp.EthCallOnly {
		_, err = c.CallContract(ctx, txToCallMsg(stx), nil)
	} else {
		err = c.SendTransaction(ctx, stx)
	}

	return
}

var (
	cachedBlockNumber           *uint64
	cachedGasPriceLock          sync.Mutex
	cachedGasPrice              *big.Int
	cachedGasTipCap             *big.Int
	cachedLatestBlockNumber     uint64
	cachedLatestBlockTime       time.Time
	cachedLatestBlockNumberLock sync.Mutex
)

func getLatestBlockNumber(ctx context.Context, c *ethclient.Client) uint64 {
	cachedLatestBlockNumberLock.Lock()
	defer cachedLatestBlockNumberLock.Unlock()
	// The case where cachedLatestBlockTime is empty should give a large Since value and cause the block to be fetched
	if time.Since(cachedLatestBlockTime) < 1*time.Second {
		return cachedLatestBlockNumber
	}
	bn, err := c.BlockNumber(ctx)
	if err != nil {
		log.Error().Err(err).Msg("Unable to get block number while checking gas prices")
		return 0
	}
	cachedLatestBlockTime = time.Now()
	cachedLatestBlockNumber = bn
	return bn
}

func biasGasPrice(price *big.Int) *big.Int {
	gasPriceFloat := new(big.Float).SetInt(price)
	gasPriceFloat.Mul(gasPriceFloat, inputLoadTestParams.BigGasPriceMultiplier)
	result := new(big.Int)
	gasPriceFloat.Int(result)
	return result
}

func getSuggestedGasPrices(ctx context.Context, c *ethclient.Client) (*big.Int, *big.Int) {
	cachedGasPriceLock.Lock()
	defer cachedGasPriceLock.Unlock()

	// this should be one of the fastest RPC calls, so hopefully there isn't too much overhead calling this
	bn := getLatestBlockNumber(ctx, c)

	if cachedBlockNumber != nil && bn <= *cachedBlockNumber {
		return cachedGasPrice, cachedGasTipCap
	}

	// In the case of an EVM compatible system not supporting EIP-1559
	var gasPrice, gasTipCap = big.NewInt(0), big.NewInt(0)
	var pErr, tErr error
	if *inputLoadTestParams.LegacyTransactionMode {
		if inputLoadTestParams.ForceGasPrice != nil && *inputLoadTestParams.ForceGasPrice != 0 {
			gasPrice = new(big.Int).SetUint64(*inputLoadTestParams.ForceGasPrice)
		} else {
			gasPrice, pErr = c.SuggestGasPrice(ctx)
			if pErr == nil {
				// Bias the value up slightly
				gasPrice = biasGasPrice(gasPrice)
			} else {
				log.Error().Err(pErr).Msg("Unable to suggest gas price")
				return cachedGasPrice, cachedGasTipCap
			}
		}
	} else {
		var forcePriorityGasPrice *big.Int
		if inputLoadTestParams.ForcePriorityGasPrice != nil && *inputLoadTestParams.ForcePriorityGasPrice != 0 {
			gasTipCap = new(big.Int).SetUint64(*inputLoadTestParams.ForcePriorityGasPrice)
			forcePriorityGasPrice = gasTipCap
		} else if inputLoadTestParams.ChainSupportBaseFee {
			gasTipCap, tErr = c.SuggestGasTipCap(ctx)
			if tErr == nil {
				// Bias the value up slightly
				gasTipCap = biasGasPrice(gasTipCap)
			} else {
				log.Error().Err(tErr).Msg("Unable to suggest gas tip cap")
				return cachedGasPrice, cachedGasTipCap
			}
		} else {
			log.Fatal().
				Msg("Chain does not support base fee. Please set priority-gas-price flag with a value to use for gas tip cap")
		}

		if inputLoadTestParams.ForceGasPrice != nil && *inputLoadTestParams.ForceGasPrice != 0 {
			gasPrice = new(big.Int).SetUint64(*inputLoadTestParams.ForceGasPrice)
		} else if inputLoadTestParams.ChainSupportBaseFee {
			gasPrice = suggestMaxFeePerGas(ctx, c, bn, forcePriorityGasPrice)
		} else {
			log.Fatal().
				Msg("Chain does not support base fee. Please set gas-price flag with a value to use for max fee per gas")
		}
	}

	cachedBlockNumber = &bn
	cachedGasPrice = gasPrice
	cachedGasTipCap = gasTipCap

	l := log.Debug().
		Uint64("cachedBlockNumber", bn)

	if cachedGasPrice != nil {
		l = l.Uint64("cachedGasPrice", cachedGasPrice.Uint64())
	} else {
		l = l.Interface("cachedGasPrice", cachedGasPrice)
	}

	if cachedGasTipCap != nil {
		l = l.Uint64("cachedGasTipCap", cachedGasTipCap.Uint64())
	} else {
		l = l.Interface("cachedGasTipCap", cachedGasTipCap)
	}

	l.Msg("Updating gas prices")

	return cachedGasPrice, cachedGasTipCap
}

func suggestMaxFeePerGas(ctx context.Context, c *ethclient.Client, blockNumber uint64, forcePriorityFee *big.Int) *big.Int {
	iHeader, iErr := c.HeaderByNumber(ctx, nil)
	if iErr != nil {
		log.Error().Err(iErr).Msg("Unable to get latest block header while checking MaxFeePerGas")
		return nil
	}

	if cachedBlockNumber != nil && blockNumber <= *cachedBlockNumber && cachedGasPrice != nil {
		return cachedGasPrice
	}

	feeHistory, iErr := c.FeeHistory(ctx, 5, nil, []float64{0.5})
	if iErr != nil {
		log.Error().Err(iErr).Msg("Unable to get fee history while checking MaxFeePerGas")
		return nil
	}

	priorityFee := forcePriorityFee
	if priorityFee == nil {
		priorityFee = feeHistory.Reward[len(feeHistory.Reward)-1][0] // 50th percentile of most recent block
	}
	baseFee := feeHistory.BaseFee[len(feeHistory.BaseFee)-1] // base fee of next block
	maxFeePerGas := new(big.Int)
	maxFeePerGas.Mul(baseFee, big.NewInt(2))
	maxFeePerGas.Add(maxFeePerGas, priorityFee)

	// in the case of a decreasing fee, the update happens only
	// after some blocks to avoid the network fee fluctuations
	const blocksToWait = 5
	isDecreasing := cachedGasPrice != nil && maxFeePerGas.Uint64() <= cachedGasPrice.Uint64()
	canDecrease := blockNumber+blocksToWait <= iHeader.Number.Uint64()
	if isDecreasing && !canDecrease && cachedGasPrice != nil {
		return cachedGasPrice
	}

	cachedGasPrice = maxFeePerGas

	log.Trace().
		Uint64("blockNumber", iHeader.Number.Uint64()).
		Str("priorityFee", priorityFee.String()).
		Str("baseFee", baseFee.String()).
		Str("maxFeePerGas", maxFeePerGas.String()).
		Uint64("cachedGasPrice", cachedGasPrice.Uint64()).
		Msg("max fee updated")

	return maxFeePerGas
}

// TODO - in the future it might be more interesting if this mode takes input or random contracts to be deployed
func loadTestDeploy(ctx context.Context, c *ethclient.Client, tops *bind.TransactOpts) (t1 time.Time, t2 time.Time, txHash ethcommon.Hash, err error) {
	var tx *ethtypes.Transaction

	ltp := inputLoadTestParams

	t1 = time.Now()
	defer func() { t2 = time.Now() }()
	if *ltp.EthCallOnly {
		msg := transactOptsToCallMsg(tops)
		msg.Data = ethcommon.FromHex(tester.LoadTesterMetaData.Bin)
		_, err = c.CallContract(ctx, msg, nil)
	} else {
		_, tx, _, err = tester.DeployLoadTester(tops, c)
		if err == nil && tx != nil {
			txHash = tx.Hash()
		}
	}
	return
}

func loadTestIncrement(ctx context.Context, c *ethclient.Client, tops *bind.TransactOpts, ltContract *tester.LoadTester) (t1 time.Time, t2 time.Time, txHash ethcommon.Hash, err error) {
	var tx *ethtypes.Transaction
	ltp := inputLoadTestParams

	t1 = time.Now()
	defer func() { t2 = time.Now() }()
	if *ltp.EthCallOnly {
		tops.NoSend = true
		tx, err = ltContract.Inc(tops)
		if err != nil {
			return
		}
		msg := txToCallMsg(tx)
		_, err = c.CallContract(ctx, msg, nil)
	} else {
		tx, err = ltContract.Inc(tops)
		if err == nil && tx != nil {
			txHash = tx.Hash()
		}
	}
	return
}

func loadTestStore(ctx context.Context, c *ethclient.Client, tops *bind.TransactOpts, ltContract *tester.LoadTester) (t1 time.Time, t2 time.Time, txHash ethcommon.Hash, err error) {
	var tx *ethtypes.Transaction

	ltp := inputLoadTestParams

	inputData := make([]byte, *ltp.StoreDataSize)
	_, _ = hexwordRead(inputData)
	t1 = time.Now()
	defer func() { t2 = time.Now() }()
	if *ltp.EthCallOnly {
		tops.NoSend = true
		tx, err = ltContract.Store(tops, inputData)
		if err != nil {
			return
		}
		msg := txToCallMsg(tx)
		_, err = c.CallContract(ctx, msg, nil)
	} else {
		tx, err = ltContract.Store(tops, inputData)
		if err == nil && tx != nil {
			txHash = tx.Hash()
		}
	}
	return
}

func loadTestERC20(ctx context.Context, c *ethclient.Client, tops *bind.TransactOpts, erc20Contract *tokens.ERC20, ltAddress ethcommon.Address) (t1 time.Time, t2 time.Time, txHash ethcommon.Hash, err error) {
	var tx *ethtypes.Transaction
	ltp := inputLoadTestParams

	to := ltp.ToETHAddress
	if *ltp.RandomRecipients {
		to = getRandomAddress()
	}
	amount := ltp.SendAmount

	t1 = time.Now()
	defer func() { t2 = time.Now() }()
	if *ltp.EthCallOnly {
		tops.NoSend = true
		tx, err = erc20Contract.Transfer(tops, *to, amount)
		if err != nil {
			return
		}
		msg := txToCallMsg(tx)
		_, err = c.CallContract(ctx, msg, nil)
	} else {
		tx, err = erc20Contract.Transfer(tops, *to, amount)
		if err == nil && tx != nil {
			txHash = tx.Hash()
		}
	}

	return
}

func loadTestERC721(ctx context.Context, c *ethclient.Client, tops *bind.TransactOpts, erc721Contract *tokens.ERC721, ltAddress ethcommon.Address) (t1 time.Time, t2 time.Time, txHash ethcommon.Hash, err error) {
	var tx *ethtypes.Transaction

	ltp := inputLoadTestParams

	to := ltp.ToETHAddress
	if *ltp.RandomRecipients {
		to = getRandomAddress()
	}

	t1 = time.Now()
	defer func() { t2 = time.Now() }()
	if *ltp.EthCallOnly {
		tops.NoSend = true
		tx, err = erc721Contract.MintBatch(tops, *to, big.NewInt(1))
		if err != nil {
			return
		}
		msg := txToCallMsg(tx)
		_, err = c.CallContract(ctx, msg, nil)
	} else {
		tx, err = erc721Contract.MintBatch(tops, *to, big.NewInt(1))
		if err == nil && tx != nil {
			txHash = tx.Hash()
		}
	}

	return
}

func loadTestRecall(ctx context.Context, c *ethclient.Client, tops *bind.TransactOpts, originalTx rpctypes.PolyTransaction) (t1 time.Time, t2 time.Time, txHash ethcommon.Hash, err error) {
	var stx *ethtypes.Transaction

	ltp := inputLoadTestParams

	tx := rawTransactionToNewTx(originalTx, tops.Nonce.Uint64(), tops.GasPrice, tops.GasTipCap)

	stx, err = tops.Signer(tops.From, tx)
	if err != nil {
		log.Error().Err(err).Msg("Unable to sign transaction")
		return
	}
	log.Trace().Str("txId", originalTx.Hash().String()).Bool("callOnly", *ltp.EthCallOnly).Msg("Attempting to replay transaction")
	txHash = stx.Hash()

	t1 = time.Now()
	defer func() { t2 = time.Now() }()
	if *ltp.EthCallOnly {
		callMsg := txToCallMsg(stx)
		callMsg.From = originalTx.From()
		callMsg.Gas = originalTx.Gas()
		if *ltp.EthCallOnlyLatestBlock {
			_, err = c.CallContract(ctx, callMsg, nil)
		} else {
			callMsg.GasPrice = originalTx.GasPrice()
			callMsg.GasFeeCap = new(big.Int).SetUint64(originalTx.MaxFeePerGas())
			callMsg.GasTipCap = new(big.Int).SetUint64(originalTx.MaxPriorityFeePerGas())
			_, err = c.CallContract(ctx, callMsg, originalTx.BlockNumber())
		}
		if err != nil {
			log.Warn().Err(err).Msg("Recall failure")
		}
		// we're not going to return the error in the case because there is no point retrying
		err = nil
	} else {
		err = c.SendTransaction(ctx, stx)
	}
	return
}

func loadTestRPC(ctx context.Context, c *ethclient.Client, ia *IndexedActivity) (t1 time.Time, t2 time.Time, err error) {
	funcNum := randSrc.Intn(300)
	t1 = time.Now()
	defer func() { t2 = time.Now() }()
	if funcNum < 10 {
		log.Trace().Msg("eth_gasPrice")
		_, err = c.SuggestGasPrice(ctx)
	} else if funcNum < 21 {
		log.Trace().Msg("eth_estimateGas")
		var rawTxData []byte
		pt := ia.Transactions[randSrc.Intn(len(ia.TransactionIDs))]
		rawTxData, err = pt.MarshalJSON()
		if err != nil {
			log.Error().Err(err).Str("txHash", pt.Hash().String()).Msg("issue converting poly transaction to json")
			return
		}
		var txArgs apitypes.SendTxArgs
		if err = json.Unmarshal(rawTxData, &txArgs); err != nil {
			log.Error().Err(err).Str("txHash", pt.Hash().String()).Msg("unable to unmarshal poly transaction to json")
			return
		}
		var tx *ethtypes.Transaction
		tx, err = txArgs.ToTransaction()
		if err != nil {
			log.Error().Err(err).Str("txArgs", txArgs.String()).Msg("unable to convert the arguments to a transaction")
			return
		}
		cm := txToCallMsg(tx)
		cm.From = pt.From()
		_, err = c.EstimateGas(ctx, cm)
	} else if funcNum < 33 {
		log.Trace().Msg("eth_getTransactionCount")
		_, err = c.NonceAt(ctx, ethcommon.HexToAddress(ia.Addresses[randSrc.Intn(len(ia.Addresses))]), nil)
	} else if funcNum < 47 {
		log.Trace().Msg("eth_getCode")
		_, err = c.CodeAt(ctx, ethcommon.HexToAddress(ia.Contracts[randSrc.Intn(len(ia.Contracts))]), nil)
	} else if funcNum < 64 {
		log.Trace().Msg("eth_getBlockByNumber")
		_, err = c.BlockByNumber(ctx, big.NewInt(int64(randSrc.Intn(int(ia.BlockNumber)))))
	} else if funcNum < 84 {
		log.Trace().Msg("eth_getTransactionByHash")
		_, _, err = c.TransactionByHash(ctx, ethcommon.HexToHash(ia.TransactionIDs[randSrc.Intn(len(ia.TransactionIDs))]))
	} else if funcNum < 109 {
		log.Trace().Msg("eth_getBalance")
		_, err = c.BalanceAt(ctx, ethcommon.HexToAddress(ia.Addresses[randSrc.Intn(len(ia.Addresses))]), nil)
	} else if funcNum < 142 {
		log.Trace().Msg("eth_getTransactionReceipt")
		_, err = c.TransactionReceipt(ctx, ethcommon.HexToHash(ia.TransactionIDs[randSrc.Intn(len(ia.TransactionIDs))]))
	} else if funcNum < 192 {
		log.Trace().Msg("eth_getLogs")
		h := ethcommon.HexToHash(ia.BlockIDs[randSrc.Intn(len(ia.BlockIDs))])
		_, err = c.FilterLogs(ctx, ethereum.FilterQuery{BlockHash: &h})
	} else {

		log.Trace().Msg("eth_call")

		if len(ia.ERC20Addresses) != 0 {
			erc20Str := string(ia.ERC20Addresses[randSrc.Intn(len(ia.ERC20Addresses))])
			erc20Addr := ethcommon.HexToAddress(erc20Str)

			log.Trace().
				Str("erc20str", erc20Str).
				Str("erc20addr", erc20Addr.String()).
				Msg("Retrieve contract addresses")
			cops := new(bind.CallOpts)
			cops.Context = ctx
			var erc20Contract *tokens.ERC20

			erc20Contract, err = tokens.NewERC20(erc20Addr, c)
			if err != nil {
				log.Error().Err(err).Msg("Unable to instantiate new erc20 contract")
				return
			}
			t1 = time.Now()

			_, err = erc20Contract.BalanceOf(cops, *inputLoadTestParams.FromETHAddress)
			if err != nil && err == bind.ErrNoCode {
				err = nil
			}
			// tokenURI would be the next most popular call, but it's not very complex
		} else {
			log.Warn().Msg("Unable to find deployed erc20 contract, skipping making calls...")
		}

		if len(ia.ERC721Addresses) != 0 {
			erc721Str := string(ia.ERC721Addresses[randSrc.Intn(len(ia.ERC721Addresses))])
			erc721Addr := ethcommon.HexToAddress(erc721Str)

			log.Trace().
				Str("erc721str", erc721Str).
				Str("erc721addr", erc721Addr.String()).
				Msg("Retrieve contract addresses")
			cops := new(bind.CallOpts)
			cops.Context = ctx
			var erc721Contract *tokens.ERC721

			erc721Contract, err = tokens.NewERC721(erc721Addr, c)
			if err != nil {
				log.Error().Err(err).Msg("Unable to instantiate new erc721 contract")
				return
			}
			t1 = time.Now()

			_, err = erc721Contract.BalanceOf(cops, *inputLoadTestParams.FromETHAddress)
			if err != nil && err == bind.ErrNoCode {
				err = nil
			}
			// tokenURI would be the next most popular call, but it's not very complex
		} else {
			log.Warn().Msg("Unable to find deployed erc721 contract, skipping making calls...")
		}
	}

	return
}

func loadTestContractCall(ctx context.Context, c *ethclient.Client, tops *bind.TransactOpts) (t1 time.Time, t2 time.Time, txHash ethcommon.Hash, err error) {
	var calldata []byte
	var stx *ethtypes.Transaction

	ltp := inputLoadTestParams

	to := ltp.ContractETHAddress
	chainID := new(big.Int).SetUint64(*ltp.ChainID)
	amount := big.NewInt(0)
	if *ltp.ContractCallPayable {
		amount = ltp.SendAmount
	}

	var stringCallData string
	if *inputLoadTestParams.ContractCallData == "" && *inputLoadTestParams.ContractCallFunctionSignature == "" {
		log.Error().Err(fmt.Errorf("missing calldata for function call"))
		return
	}

	if *inputLoadTestParams.ContractCallData != "" {
		stringCallData = *inputLoadTestParams.ContractCallData
	} else {
		stringCallData, err = abi.AbiEncode(*inputLoadTestParams.ContractCallFunctionSignature, *inputLoadTestParams.ContractCallFunctionArgs)
		if err != nil {
			log.Error().Err(err).Msg("Failed to encode calldata")
			return
		}
	}

	calldata, err = hex.DecodeString(strings.TrimPrefix(stringCallData, "0x"))
	if err != nil {
		log.Error().Err(err).Msg("Unable to decode calldata string")
		return
	}

	if tops.GasLimit == 0 {
		estimateInput := ethereum.CallMsg{
			From:      tops.From,
			To:        to,
			Value:     amount,
			GasPrice:  tops.GasPrice,
			GasTipCap: tops.GasTipCap,
			GasFeeCap: tops.GasFeeCap,
			Data:      calldata,
		}
		tops.GasLimit, err = c.EstimateGas(ctx, estimateInput)
		if err != nil {
			log.Error().Err(err).Msg("Unable to estimate gas for transaction. Manually setting gas-limit might be required")
			return
		}
	}

	var tx *ethtypes.Transaction
	if *ltp.LegacyTransactionMode {
		tx = ethtypes.NewTx(&ethtypes.LegacyTx{
			Nonce:    tops.Nonce.Uint64(),
			To:       to,
			Value:    amount,
			Gas:      tops.GasLimit,
			GasPrice: tops.GasPrice,
			Data:     calldata,
		})
	} else {
		tx = ethtypes.NewTx(&ethtypes.DynamicFeeTx{
			ChainID:   chainID,
			Nonce:     tops.Nonce.Uint64(),
			To:        to,
			Gas:       tops.GasLimit,
			GasFeeCap: tops.GasFeeCap,
			GasTipCap: tops.GasTipCap,
			Data:      calldata,
			Value:     amount,
		})
	}
	log.Trace().Interface("tx", tx).Msg("Contract call data")

	stx, err = tops.Signer(tops.From, tx)
	if err != nil {
		log.Error().Err(err).Msg("Unable to sign transaction")
		return
	}

	txHash = stx.Hash()

	t1 = time.Now()
	defer func() { t2 = time.Now() }()
	if *ltp.EthCallOnly {
		_, err = c.CallContract(ctx, txToCallMsg(stx), nil)
	} else {
		err = c.SendTransaction(ctx, stx)
	}
	return
}

func loadTestInscription(ctx context.Context, c *ethclient.Client, tops *bind.TransactOpts) (t1 time.Time, t2 time.Time, txHash ethcommon.Hash, err error) {
	var tx *ethtypes.Transaction
	var stx *ethtypes.Transaction

	ltp := inputLoadTestParams

	to := ltp.FromETHAddress

	chainID := new(big.Int).SetUint64(*ltp.ChainID)
	amount := big.NewInt(0)

	calldata := []byte(*ltp.InscriptionContent)
	if tops.GasLimit == 0 {
		estimateInput := ethereum.CallMsg{
			From:      tops.From,
			To:        to,
			Value:     amount,
			GasPrice:  tops.GasPrice,
			GasTipCap: tops.GasTipCap,
			GasFeeCap: tops.GasFeeCap,
			Data:      calldata,
		}
		tops.GasLimit, err = c.EstimateGas(ctx, estimateInput)
		if err != nil {
			log.Error().Err(err).Msg("Unable to estimate gas for transaction. Manually setting gas-limit might be required")
			return
		}
	}

	if *ltp.LegacyTransactionMode {
		tx = ethtypes.NewTx(&ethtypes.LegacyTx{
			Nonce:    tops.Nonce.Uint64(),
			To:       to,
			Value:    amount,
			Gas:      tops.GasLimit,
			GasPrice: tops.GasPrice,
			Data:     calldata,
		})
	} else {
		tx = ethtypes.NewTx(&ethtypes.DynamicFeeTx{
			ChainID:   chainID,
			Nonce:     tops.Nonce.Uint64(),
			To:        to,
			Gas:       tops.GasLimit,
			GasFeeCap: tops.GasFeeCap,
			GasTipCap: tops.GasTipCap,
			Data:      calldata,
			Value:     amount,
		})
	}
	log.Trace().Interface("tx", tx).Msg("Contract call data")

	stx, err = tops.Signer(tops.From, tx)
	if err != nil {
		log.Error().Err(err).Msg("Unable to sign transaction")
		return
	}
	txHash = stx.Hash()

	t1 = time.Now()
	defer func() { t2 = time.Now() }()
	if *ltp.EthCallOnly {
		_, err = c.CallContract(ctx, txToCallMsg(stx), nil)
	} else {
		err = c.SendTransaction(ctx, stx)
	}
	return
}

func loadTestBlob(ctx context.Context, c *ethclient.Client, tops *bind.TransactOpts) (t1 time.Time, t2 time.Time, txHash ethcommon.Hash, err error) {
	var stx *ethtypes.Transaction

	ltp := inputLoadTestParams

	to := ltp.ToETHAddress
	if *ltp.RandomRecipients {
		to = getRandomAddress()
	}

	amount := ltp.SendAmount
	chainID := new(big.Int).SetUint64(*ltp.ChainID)

	gasLimit := uint64(21000)
	gasPrice, gasTipCap := getSuggestedGasPrices(ctx, c)
	// blobFeeCap := uint64(1000000000) // 1eth
	blobFeeCap := ltp.BlobFeeCap

	// Initialize blobTx with blob transaction type
	blobTx := ethtypes.BlobTx{
		ChainID:    uint256.NewInt(chainID.Uint64()),
		Nonce:      tops.Nonce.Uint64(),
		GasTipCap:  uint256.NewInt(gasTipCap.Uint64()),
		GasFeeCap:  uint256.NewInt(gasPrice.Uint64()),
		BlobFeeCap: uint256.NewInt(*blobFeeCap),
		Gas:        gasLimit,
		To:         *to,
		Value:      uint256.NewInt(amount.Uint64()),
		Data:       nil,
		AccessList: nil,
		BlobHashes: make([]ethcommon.Hash, 0),
		Sidecar: &ethtypes.BlobTxSidecar{
			Blobs:       make([]kzg4844.Blob, 0),
			Commitments: make([]kzg4844.Commitment, 0),
			Proofs:      make([]kzg4844.Proof, 0),
		},
	}
	// appendBlobCommitment() will take in the blobTx struct and append values to blob transaction specific keys in the following steps:
	// The function will take in blobTx with empty BlobHashes, and Blob Sidecar variables initially.
	// Then generateRandomBlobData() is called to generate a byte slice with random values.
	// createBlob() is called to commit the randomly generated byte slice with KZG.
	// generateBlobCommitment() will do the same for the Commitment and Proof.
	// Append all the blob related computed values to the blobTx struct.
	err = appendBlobCommitment(&blobTx)
	if err != nil {
		log.Error().Err(err).Msg("Unable to parse blob")
		return
	}
	tx := ethtypes.NewTx(&blobTx)

	stx, err = tops.Signer(tops.From, tx)
	if err != nil {
		log.Error().Err(err).Msg("Unable to sign transaction")
		return
	}

	txHash = stx.Hash()

	t1 = time.Now()
	defer func() { t2 = time.Now() }()
	if *ltp.EthCallOnly {
		log.Error().Err(err).Msg("CallOnly not supported to blob transactions")
		return
	} else {
		err = c.SendTransaction(ctx, stx)
	}
	return
}

func recordSample(goRoutineID, requestID int64, err error, start, end time.Time, nonce uint64) {
	s := loadTestSample{}
	s.GoRoutineID = goRoutineID
	s.RequestID = requestID
	s.RequestTime = start
	s.WaitTime = end.Sub(start)
	s.Nonce = nonce
	if err != nil {
		s.IsError = true
	}
	loadTestResultsMutex.Lock()
	loadTestResults = append(loadTestResults, s)
	loadTestResultsMutex.Unlock()
}

func hexwordRead(b []byte) (int, error) {
	hw := hexwordReader{}
	return io.ReadFull(&hw, b)
}

func (hw *hexwordReader) Read(p []byte) (n int, err error) {
	hwLen := len(hexwords)
	for k := range p {
		p[k] = hexwords[k%hwLen]
	}
	n = len(p)
	return
}

func getRandomAddress() *ethcommon.Address {
	addr := make([]byte, 20)
	n, err := randSrc.Read(addr)
	if err != nil {
		log.Error().Err(err).Msg("There was an issue getting random bytes for the address")
	}
	if n != 20 {
		log.Error().Int("n", n).Msg("Somehow we didn't read 20 random bytes")
	}
	realAddr := ethcommon.BytesToAddress(addr)
	return &realAddr
}

func configureTransactOpts(ctx context.Context, c *ethclient.Client, tops *bind.TransactOpts) *bind.TransactOpts {
	gasPrice, gasTipCap := getSuggestedGasPrices(ctx, c)
	tops.GasPrice = gasPrice

	ltp := inputLoadTestParams

	if ltp.ForceGasPrice != nil && *ltp.ForceGasPrice != 0 {
		tops.GasPrice = big.NewInt(0).SetUint64(*ltp.ForceGasPrice)
	}
	if ltp.ForceGasLimit != nil && *ltp.ForceGasLimit != 0 {
		tops.GasLimit = *ltp.ForceGasLimit
	}

	// if we're in legacy mode, there's no point doing anything else in this function
	if *ltp.LegacyTransactionMode {
		return tops
	}
	if !ltp.ChainSupportBaseFee {
		log.Fatal().Msg("EIP-1559 not activated. Please use --legacy")
	}

	tops.GasPrice = nil
	tops.GasFeeCap = gasPrice
	tops.GasTipCap = gasTipCap

	if tops.GasTipCap.Cmp(tops.GasFeeCap) == 1 {
		tops.GasTipCap = new(big.Int).Set(tops.GasFeeCap)
	}

	return tops
}

func waitForFinalBlock(ctx context.Context, c *ethclient.Client, rpc *ethrpc.Client, startBlockNumber uint64) (uint64, error) {
	ltp := inputLoadTestParams
	var err error
	var lastBlockNumber uint64
	var checkInterval = 5 * time.Second
	var maxRetries = 30

	noncesToCheck := accountPool.Nonces(ctx)

	retry := 0
	for {
		retry++
		if retry > maxRetries {
			log.Error().Msg("Max retries reached. Exiting...")
			return 0, fmt.Errorf("max retries reached")
		}
		lastBlockNumber, err = c.BlockNumber(ctx)
		if err != nil {
			return 0, err
		}
		if *ltp.EthCallOnly {
			return lastBlockNumber, nil
		}

		for address, expectedNonce := range noncesToCheck {
			nonce, err := c.NonceAt(ctx, address, new(big.Int).SetUint64(lastBlockNumber))
			if err != nil {
				return 0, err
			}
			logEvent := log.Debug().
				Str("address", address.String()).
				Uint64("nonce", nonce).
				Uint64("expectedNonce", expectedNonce).
				Uint64("lastBlockNumber", lastBlockNumber)
			if nonce < expectedNonce {
				logEvent.Msg("not all transactions for account have been mined. waiting...")
			} else {
				logEvent.Msg("all transactions for account have been mined")
				delete(noncesToCheck, address)
			}
		}

		if len(noncesToCheck) == 0 {
			log.Debug().Msg("All transactions of all accounts have been mined")
			break
		}

		log.Debug().
			Int("maxRetries", maxRetries).
			Int("retry", retry).
			Msgf("Retrying in %s...", checkInterval.String())
		time.Sleep(checkInterval)
	}

	log.Debug().
		Uint64("startblock", startBlockNumber).
		Uint64("endblock", lastBlockNumber).
		Msg("It looks like all transactions have been mined")
	return lastBlockNumber, nil
}

func transactOptsToCallMsg(tops *bind.TransactOpts) ethereum.CallMsg {
	cm := new(ethereum.CallMsg)
	cm.From = *inputLoadTestParams.FromETHAddress

	cm.Gas = tops.GasLimit
	cm.GasPrice = tops.GasPrice
	cm.GasFeeCap = tops.GasFeeCap
	cm.GasTipCap = tops.GasTipCap
	cm.Value = tops.Value
	return *cm
}

func txToCallMsg(tx *ethtypes.Transaction) ethereum.CallMsg {
	cm := new(ethereum.CallMsg)
	cm.From = *inputLoadTestParams.FromETHAddress
	cm.To = tx.To()
	cm.Gas = tx.Gas()
	cm.GasPrice = tx.GasPrice()
	cm.GasFeeCap = tx.GasFeeCap()
	cm.GasTipCap = tx.GasTipCap()
	cm.Value = tx.Value()
	cm.Data = tx.Data()

	cm.AccessList = tx.AccessList()
	return *cm
}<|MERGE_RESOLUTION|>--- conflicted
+++ resolved
@@ -13,11 +13,8 @@
 	"math/rand"
 	"net/http"
 	"net/url"
-<<<<<<< HEAD
+	"slices"
 	"sync/atomic"
-=======
-	"slices"
->>>>>>> 74b2f4e7
 
 	"os"
 	"os/signal"
