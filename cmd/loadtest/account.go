--- conflicted
+++ resolved
@@ -936,7 +936,6 @@
 	return signedTx, nil
 }
 
-<<<<<<< HEAD
 // Waits for the transaction to be mined
 func (ap *AccountPool) waitMined(ctx context.Context, tx *types.Transaction) (*types.Receipt, error) {
 	ctxTimeout, cancel := context.WithTimeout(ctx, time.Minute)
@@ -950,15 +949,4 @@
 		return nil, err
 	}
 	return receipt, nil
-=======
-// Returns the address and private key of the given private key
-func getAddressAndPrivateKeyHex(ctx context.Context, privateKey *ecdsa.PrivateKey) (string, string) {
-	privateKeyBytes := crypto.FromECDSA(privateKey)
-	privateKeyHex := fmt.Sprintf("0x%x", privateKeyBytes)
-
-	publicKey := privateKey.Public().(*ecdsa.PublicKey)
-	address := crypto.PubkeyToAddress(*publicKey)
-
-	return address.String(), privateKeyHex
->>>>>>> 717ab2ed
 }