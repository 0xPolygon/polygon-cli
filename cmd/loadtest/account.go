package loadtest

import (
	"context"
	"crypto/ecdsa"
	"errors"
	"fmt"
	"math/big"
	"slices"
	"strings"
	"sync"
	"time"

	"github.com/0xPolygon/polygon-cli/util"
	"github.com/ethereum/go-ethereum/accounts/abi/bind"
	"github.com/ethereum/go-ethereum/common"
	"github.com/ethereum/go-ethereum/core/types"
	"github.com/ethereum/go-ethereum/crypto"
	"github.com/ethereum/go-ethereum/ethclient"
	"github.com/rs/zerolog/log"
	"golang.org/x/time/rate"
)

// Structure used by the account pool to control the
// current state of an account
type Account struct {
	address        common.Address
	privateKey     *ecdsa.PrivateKey
	startNonce     uint64
	nonce          uint64
	funded         bool
	reusableNonces []uint64
}

// Creates a new account with the given private key.
// The client is used to get the nonce of the account.
func newAccount(ctx context.Context, client *ethclient.Client, privateKey *ecdsa.PrivateKey, startNonce *uint64) (*Account, error) {
	publicKey := privateKey.Public()
	publicKeyECDSA, _ := publicKey.(*ecdsa.PublicKey)
	address := crypto.PubkeyToAddress(*publicKeyECDSA)

	var nonce uint64
	if startNonce != nil {
		nonce = *startNonce
	} else {
		var err error
		nonce, err = client.PendingNonceAt(ctx, address)
		if err != nil {
			return nil, fmt.Errorf("failed to get nonce: %w", err)
		}
	}

	return &Account{
		privateKey:     privateKey,
		address:        address,
		startNonce:     nonce,
		nonce:          nonce,
		funded:         false,
		reusableNonces: make([]uint64, 0),
	}, nil
}

// Returns the address of the account
func (a *Account) Address(ctx context.Context) common.Address {
	return a.address
}

// Returns the private key of the account
func (a *Account) PrivateKey(ctx context.Context) *ecdsa.PrivateKey {
	return a.privateKey
}

// Returns the nonce of the account
func (a *Account) Nonce(ctx context.Context) uint64 {
	return a.nonce
}

// Structure to control accounts used by the tests
type AccountPool struct {
	accounts          []Account
	accountsPositions map[common.Address]int

	client *ethclient.Client
	// clientRateLimiter is used to limit the rate of requests the account
	// pool needs to make to the network, like getting the nonce or balance.
	// it doesn't affect the requests made by the load test and is used only
	// internally to the account pool.
	clientRateLimiter *rate.Limiter

	mu                  sync.Mutex
	currentAccountIndex int
	fundingPrivateKey   *ecdsa.PrivateKey
	fundingAmount       *big.Int
	chainID             *big.Int

	latestBlockNumber uint64
	pendingTxsCache   *uint64
}

// Creates a new account pool with the given funding private key.
// The funding private key is used to fund the accounts in the pool.
// The funding amount is the amount of ether to send to each account.
// The client is used to interact with the network to get account information
// and also to send transactions to fund accounts.
func NewAccountPool(ctx context.Context, client *ethclient.Client, fundingPrivateKey *ecdsa.PrivateKey, fundingAmount *big.Int) (*AccountPool, error) {
	if fundingPrivateKey == nil {
		log.Fatal().
			Msg("fundingPrivateKey cannot be nil")
	}

	if fundingAmount == nil {
		log.Fatal().
			Msg("fundingAmount cannot be nil")
	}

	// Allow fundingAmount to be set to 0. Only check for negative fundingAmount.
	if fundingAmount.Cmp(big.NewInt(0)) < 0 {
		log.Fatal().
			Str("fundingAmount", fundingAmount.String()).
			Msg("fundingAmount must be greater or equal to zero")
	}

	if client == nil {
		log.Fatal().
			Msg("client cannot be nil")
	}

	chainID, err := client.ChainID(ctx)
	if err != nil {
		log.Error().
			Err(err).
			Msg("unable to get chain id")
		return nil, fmt.Errorf("unable to get chain id: %w", err)
	}

	latestBlockNumber, err := client.BlockNumber(ctx)
	if err != nil {
		log.Error().
			Err(err).
			Msg("unable to get latestBlockNumber")
		return nil, fmt.Errorf("unable to get latestBlockNumber: %w", err)
	}

	return &AccountPool{
		currentAccountIndex: 0,
		client:              client,
		accounts:            make([]Account, 0),
		fundingPrivateKey:   fundingPrivateKey,
		fundingAmount:       fundingAmount,
		chainID:             chainID,
		accountsPositions:   make(map[common.Address]int),
		latestBlockNumber:   latestBlockNumber,
		clientRateLimiter:   rate.NewLimiter(rate.Every(50*time.Millisecond), 1),
	}, nil
}

// Adds N random accounts to the pool
func (ap *AccountPool) AddRandomN(ctx context.Context, n uint64) error {
	for i := uint64(0); i < n; i++ {
		err := ap.AddRandom(ctx)
		if err != nil {
			return fmt.Errorf("failed to add random account: %w", err)
		}
	}
	return nil
}

// Adds a random account to the pool
func (ap *AccountPool) AddRandom(ctx context.Context) error {
	privateKey, err := crypto.GenerateKey()
	if err != nil {
		return fmt.Errorf("failed to generate private key: %w", err)
	}

	return ap.Add(ctx, privateKey, nil)
}

// Adds multiple accounts to the pool with the given private keys
func (ap *AccountPool) AddN(ctx context.Context, privateKeys ...*ecdsa.PrivateKey) error {
	for _, privateKey := range privateKeys {
		err := ap.Add(ctx, privateKey, nil)
		if err != nil {
			return fmt.Errorf("failed to add account: %w", err)
		}
	}

	return nil
}

// Adds an account to the pool with the given private key
func (ap *AccountPool) Add(ctx context.Context, privateKey *ecdsa.PrivateKey, startNonce *uint64) error {
	ap.mu.Lock()
	defer ap.mu.Unlock()

	account, err := newAccount(ctx, ap.client, privateKey, startNonce)
	if err != nil {
		return fmt.Errorf("failed to create account: %w", err)
	}

	addressHex, privateKeyHex := util.GetAddressAndPrivateKeyHex(ctx, privateKey)
	log.Debug().
		Str("address", addressHex).
		Str("privateKey", privateKeyHex).
		Uint64("nonce", account.nonce).
		Msg("adding account to pool")

	ap.accounts = append(ap.accounts, *account)
	ap.accountsPositions[account.address] = len(ap.accounts) - 1
	return nil
}

// Adds a reusable nonce to the account with the given address
func (ap *AccountPool) AddReusableNonce(ctx context.Context, address common.Address, nonce uint64) error {
	ap.mu.Lock()
	defer ap.mu.Unlock()

	accountPos, found := ap.accountsPositions[address]
	if !found {
		return fmt.Errorf("account not found in pool")
	}
	if accountPos > len(ap.accounts)-1 {
		return fmt.Errorf("account position out of bounds")
	}

	ap.accounts[accountPos].reusableNonces = append(ap.accounts[accountPos].reusableNonces, nonce)

	// sort the reusable nonces ascending because we want to use the lowest nonce first
	// and we pay the price of sorting only once when adding it
	slices.Sort(ap.accounts[accountPos].reusableNonces)

	log.Debug().
		Str("address", address.String()).
		Uint64("nonce", nonce).
		Any("reusableNonces", ap.accounts[accountPos].reusableNonces).
		Msg("reusable nonce added to account")

	return nil
}

// Refreshes the nonce with the PendingNonceAt for the given address
func (ap *AccountPool) RefreshNonce(ctx context.Context, address common.Address) error {
	ap.mu.Lock()
	defer ap.mu.Unlock()

	accountPos, found := ap.accountsPositions[address]
	if !found {
		return nil
	}
	if accountPos > len(ap.accounts)-1 {
		return fmt.Errorf("account position out of bounds")
	}

	err := ap.clientRateLimiter.Wait(ctx)
	if err != nil {
		return err
	}
	nonce, err := ap.client.PendingNonceAt(context.Background(), address)
	if err != nil {
		return fmt.Errorf("failed to get nonce: %w", err)
	}

	ap.accounts[accountPos].nonce = nonce

	log.Debug().
		Str("address", address.String()).
		Uint64("nonce", nonce).
		Msg("nonce refreshed")

	return nil
}

// for each account, using the internally controlled nonce, compares it to the
// network pending nonce to knows how many transactions the network behind for the
// specific account, them sum all the pending transactions differences
func (ap *AccountPool) NumberOfPendingTxs(ctx context.Context) (uint64, error) {
	err := ap.clientRateLimiter.Wait(ctx)
	if err != nil {
		return 0, err
	}
	lbn, err := ap.client.BlockNumber(ctx)
	if err != nil {
		return 0, err
	}

	if lbn == ap.latestBlockNumber && ap.pendingTxsCache != nil {
		log.Debug().
			Uint64("pendingTxs", *ap.pendingTxsCache).
			Msg("returning cached pending transactions")
		return *ap.pendingTxsCache, nil
	}

	ap.mu.Lock()
	accountsClone := make([]Account, len(ap.accounts))
	copy(accountsClone, ap.accounts)
	ap.mu.Unlock()

	pendingTxCh := make(chan uint64, len(accountsClone))
	errCh := make(chan error, len(accountsClone))

	wg := sync.WaitGroup{}
	wg.Add(len(accountsClone))

	for i := range accountsClone {
		go func(account Account) {
			defer wg.Done()
			err := ap.clientRateLimiter.Wait(ctx)
			if err != nil {
				errCh <- fmt.Errorf("failed to wait rate limit to get pending nonce for acc %s: %w", account.address.String(), err)
				return
			}
			pendingNonce, err := ap.client.NonceAt(ctx, account.address, nil)
			if err != nil {
				errCh <- fmt.Errorf("failed to get pending nonce for acc %s: %w", account.address.String(), err)
				return
			}
			pendingTxs := pendingNonce - account.nonce
			pendingTxCh <- pendingTxs
		}(accountsClone[i])
	}
	wg.Wait()

	close(errCh)
	close(pendingTxCh)

	for err := range errCh {
		if err != nil {
			return 0, fmt.Errorf("failed to get pending transactions: %w", err)
		}
	}

	pendingTxs := uint64(0)
	for pendingTx := range pendingTxCh {
		pendingTxs += pendingTx
	}

	log.Debug().
		Uint64("pendingTxs", pendingTxs).
		Msg("number of pending transactions")

	ap.latestBlockNumber = lbn
	ap.pendingTxsCache = &pendingTxs

	return pendingTxs, nil
}

// Funds all accounts in the pool
func (ap *AccountPool) FundAccounts(ctx context.Context) error {
	ap.mu.Lock()
	defer ap.mu.Unlock()

	if !ap.isFundingEnabled() {
		log.Info().
			Uint64("fundingAmount", ap.fundingAmount.Uint64()).
			Msg("account funding is disabled, skipping funding of sending accounts")
		return nil
	}

	log.Debug().
		Msg("funding all sending accounts")

	wg := sync.WaitGroup{}
	wg.Add(len(ap.accounts))

	txCh := make(chan *types.Transaction, len(ap.accounts))
	errCh := make(chan error, len(ap.accounts))

	tops, err := bind.NewKeyedTransactorWithChainID(ap.fundingPrivateKey, ap.chainID)
	if err != nil {
		log.Error().Err(err).Msg("unable create transaction signer")
		return err
	}

	err = ap.clientRateLimiter.Wait(ctx)
	if err != nil {
		return err
	}
	nonce, err := ap.client.PendingNonceAt(ctx, tops.From)
	if err != nil {
		log.Error().Err(err).Msg("unable to get nonce")
	}

	err = ap.clientRateLimiter.Wait(ctx)
	if err != nil {
		return err
	}
	balance, err := ap.client.BalanceAt(ctx, tops.From, nil)
	if err != nil {
		log.Error().Err(err).Msg("unable to get funding account balance")
	}

	totalBalanceNeeded := new(big.Int).Mul(ap.fundingAmount, big.NewInt(int64(len(ap.accounts))))
	totalFeeNeeded := new(big.Int).Mul(big.NewInt(21000), big.NewInt(int64(len(ap.accounts))))
	fudgeAmountNeeded := new(big.Int).Mul(big.NewInt(1000000000), big.NewInt(int64(len(ap.accounts))))

	totalNeeded := new(big.Int).Add(totalBalanceNeeded, totalFeeNeeded)
	totalNeeded.Add(totalNeeded, fudgeAmountNeeded)

	if balance.Cmp(totalBalanceNeeded) <= 0 {
		errMsg := "funding account balance can't cover the funding amount for all accounts"
		log.Error().
			Str("address", tops.From.Hex()).
			Str("balance", balance.String()).
			Str("totalNeeded", totalNeeded.String()).
			Msg(errMsg)
		return errors.New(errMsg)
	}

	for i := range ap.accounts {
		accountToFund := ap.accounts[i]

		// if account is the funding account, skip it
		if accountToFund.address == tops.From {
			continue
		}

		go func(forcedNonce uint64, account Account) {
			defer wg.Done()
			if !account.funded {
				tx, err := ap.fundAccountIfNeeded(ctx, account, &forcedNonce, false)
				if err != nil {
					errCh <- fmt.Errorf("failed to fund account: %w", err)
				}
				if tx != nil {
					txCh <- tx
				}
			}
		}(nonce, accountToFund)
		nonce++
	}

	wg.Wait()

	close(errCh)
	close(txCh)

	for err := range errCh {
		if err != nil {
			return err
		}
	}

	failed := false
	for tx := range txCh {
		if tx != nil {
			log.Debug().
				Str("address", tx.To().Hex()).
				Str("txHash", tx.Hash().Hex()).
				Msg("transaction to fund account sent")

			receipt, err := waitReceipt(ctx, ap.client, tx.Hash())
			if err != nil {
				log.Error().
					Str("address", tx.To().Hex()).
					Str("txHash", tx.Hash().Hex()).
					Msg("failed to wait for transaction to fund account")
				return err
			} else if receipt.Status != types.ReceiptStatusSuccessful {
				failed = true
				log.Error().
					Str("address", tx.To().Hex()).
					Str("txHash", tx.Hash().Hex()).
					Msg("transaction to fund account has failed")
			}
		}
	}

	if failed {
		err := ap.ReturnFunds(ctx)
		if err != nil {
			log.Error().
				Err(err).
				Msg("failed to return funds from accounts after funding failure")
			return fmt.Errorf("failed to return funds from accounts after funding failure: %w", err)
		}
		return fmt.Errorf("some transactions to fund accounts failed")
	}

	log.Debug().
		Msg("all accounts funded")

	return nil
}

// Return the funds from all accounts in the pool to the funding account
func (ap *AccountPool) ReturnFunds(ctx context.Context) error {
	ap.mu.Lock()
	defer ap.mu.Unlock()

	if !ap.isFundingEnabled() {
		log.Debug().
			Uint64("fundingAmount", ap.fundingAmount.Uint64()).
			Msg("account funding is disabled, skipping returning funds from sending accounts")
		return nil
	}

	if !ap.isRefundingEnabled() {
		log.Debug().
			Bool("refundRemainingFunds", *inputLoadTestParams.RefundRemainingFunds).
			Msg("account refunding is disabled, skipping returning funds from sending accounts")
		return nil
	}

	log.Info().
		Msg("returning funds from sending accounts back to the funding account")

	ethTransferGas := big.NewInt(21000)
	err := ap.clientRateLimiter.Wait(ctx)
	if err != nil {
		return err
	}
	gasPrice, _ := getSuggestedGasPrices(ctx, ap.client)
	txFee := new(big.Int).Mul(ethTransferGas, gasPrice)
	// triple the txFee to account for gas price fluctuations and
	// different ways to charge transactions, like op networks
	// that charge for the l1 transaction
	biasFee := big.NewInt(0).Mul(txFee, big.NewInt(3))

	wg := sync.WaitGroup{}
	wg.Add(len(ap.accounts))

	txCh := make(chan *types.Transaction, len(ap.accounts))
	errCh := make(chan error, len(ap.accounts))

	fundingAddressHex, _ := util.GetAddressAndPrivateKeyHex(ctx, ap.fundingPrivateKey)
	fundingAddress := common.HexToAddress(fundingAddressHex)

	err = ap.clientRateLimiter.Wait(ctx)
	if err != nil {
		return err
	}
	balanceBefore, err := ap.client.BalanceAt(ctx, fundingAddress, nil)
	if err != nil {
		log.Error().Err(err).Msg("unable to get funding account balance")
		return err
	}
	log.Debug().
		Str("address", fundingAddress.Hex()).
		Str("balance", balanceBefore.String()).
		Msg("funding account balance before funds returned")

	for i := range len(ap.accounts) {
		go func(accIdx int) {
			defer wg.Done()
			// if account is the funding account, skip it
			if ap.accounts[i].address.String() == fundingAddress.String() {
				return
			}

			if ap.accounts[i].funded {
				// check if account has enough balance to pay the transfer fee
				iErr := ap.clientRateLimiter.Wait(ctx)
				if iErr != nil {
					errCh <- fmt.Errorf("failed to wait rate limit to get balance for acc %s: %w", ap.accounts[i].address.String(), iErr)
					return
				}
				balance, iErr := ap.client.BalanceAt(ctx, ap.accounts[i].address, nil)
				if iErr != nil {
					errCh <- fmt.Errorf("failed to check account balance for acc %s: %w", ap.accounts[i].address.String(), iErr)
					return
				}
				if balance.Cmp(txFee) <= 0 {
					return
				}

				// subtract the transfer fee from the balance
				amount := new(big.Int).Sub(balance, biasFee)

				// get pending nonce for account
				iErr = ap.clientRateLimiter.Wait(ctx)
				if iErr != nil {
					errCh <- fmt.Errorf("failed to wait rate limit to get nonce for acc %s: %w", ap.accounts[i].address.String(), iErr)
					return
				}
				pendingNonce, iErr := ap.client.PendingNonceAt(ctx, ap.accounts[i].address)
				if iErr != nil {
					errCh <- fmt.Errorf("failed to get nonce for acc %s: %w", ap.accounts[i].address.String(), iErr)
					return
				}
				ap.accounts[i].nonce = pendingNonce

				// loop to send tx in case we need to readjust the amount due to
				// gas price fluctuations and the tx fee
				for {
					// create the transaction to return the funds
					signedTx, iErr := ap.createEOATransferTx(ctx, ap.accounts[i].privateKey, &ap.accounts[i].nonce, fundingAddress, amount)
					if iErr != nil {
						errCh <- fmt.Errorf("failed to create tx to return balance from acc %s to %s: %w", ap.accounts[i].address.String(), fundingAddressHex, iErr)
						return
					}

					log.Debug().
						Str("from", ap.accounts[i].address.Hex()).
						Str("to", fundingAddressHex).
						Str("amount", amount.String()).
						Str("balance", balance.String()).
						Str("txHash", signedTx.Hash().String()).
						Msg("returning funds")

					// send the transaction to return the funds
					iErr = ap.clientRateLimiter.Wait(ctx)
					if iErr != nil {
						errCh <- fmt.Errorf("failed to check wait rate limit to send transaction for acc %s: %w", ap.accounts[i].address.String(), iErr)
						return
					}
					iErr = ap.client.SendTransaction(ctx, signedTx)
					if iErr != nil {
						if strings.Contains(iErr.Error(), "overshot") {
							log.Info().
								Err(iErr).
								Str("from", ap.accounts[i].address.Hex()).
								Str("to", fundingAddressHex).
								Str("amount", amount.String()).
								Str("balance", balance.String()).
								Msg("transaction amount overshot, adjusting amount and retrying")

							// if the amount is too high, we need to adjust it
							errArr := strings.Split(iErr.Error(), "overshot")
							if len(errArr) < 2 {
								log.Error().
									Err(iErr).
									Str("from", ap.accounts[i].address.Hex()).
									Str("to", fundingAddressHex).
									Str("amount", amount.String()).
									Str("balance", balance.String()).
									Msg("unable to adjust amount due to overshot error")
								errCh <- fmt.Errorf("failed to adjust amount due to overshot error: %w", iErr)
								return
							}

							// parse the new amount from the error message
							overshotAmountStr := strings.TrimSpace(errArr[len(errArr)-1])
							overshotAmount, ok := new(big.Int).SetString(overshotAmountStr, 10)
							if !ok {
								log.Error().
									Err(iErr).
									Str("from", ap.accounts[i].address.Hex()).
									Str("to", fundingAddressHex).
									Str("amount", amount.String()).
									Str("balance", balance.String()).
									Msg("unable to parse overshot amount from error message")
								errCh <- fmt.Errorf("failed to parse overshot amount from error message: %w", iErr)
								return
							}
							// reduce all overshot amount
							amount.Sub(amount, overshotAmount)
							// reduce the tx fee again to help with gas price fluctuations
							amount.Sub(amount, txFee)

							continue
						}

						log.Error().
							Err(iErr).
							Str("from", ap.accounts[i].address.Hex()).
							Str("to", fundingAddressHex).
							Str("amount", amount.String()).
							Str("balance", balance.String()).
							Interface("tx", signedTx).
							Msg("unable to send return balance transaction")
						errCh <- fmt.Errorf("failed to send tx to return balance from acc %s to %s: %w", ap.accounts[i].address.String(), fundingAddressHex, iErr)
						return
					}

					txCh <- signedTx
					break
				}

			}
		}(i)
	}

	wg.Wait()

	close(errCh)
	close(txCh)

	for err := range errCh {
		if err != nil {
			return err
		}
	}

	for tx := range txCh {
		if tx != nil {
			log.Debug().
				Str("address", tx.To().Hex()).
				Str("txHash", tx.Hash().Hex()).
				Msg("transaction to return funds sent")

			_, err = waitReceiptWithTimeout(ctx, ap.client, tx.Hash(), time.Minute)
			if err != nil {
				log.Error().
					Str("address", tx.To().Hex()).
					Str("txHash", tx.Hash().Hex()).
					Msg("transaction to return funds failed")
				return err
			}
		}
	}

	err = ap.clientRateLimiter.Wait(ctx)
	if err != nil {
		return err
	}
	balanceAfter, err := ap.client.BalanceAt(ctx, fundingAddress, nil)
	if err != nil {
		log.Error().Err(err).Msg("unable to get funding account balance")
		return err
	}

	log.Debug().
		Str("address", fundingAddress.Hex()).
		Str("previousBalance", balanceBefore.String()).
		Str("currentBalance", balanceAfter.String()).
		Msg("all accounts funds returned")

	return nil
}

// Returns the nonces of all accounts in the pool
func (ap *AccountPool) Nonces(ctx context.Context) map[common.Address]uint64 {
	ap.mu.Lock()
	defer ap.mu.Unlock()

	nonces := make(map[common.Address]uint64)
	for _, account := range ap.accounts {
		if len(account.reusableNonces) > 0 {
			nonces[account.address] = account.reusableNonces[len(account.reusableNonces)-1]
		} else {
			nonces[account.address] = account.nonce
		}
	}
	return nonces
}

func (ap *AccountPool) NoncesOf(address common.Address) (startNonce, nonce uint64) {
	ap.mu.Lock()
	defer ap.mu.Unlock()

	accountPos, found := ap.accountsPositions[address]
	if !found {
		return 0, 0
	}
	if accountPos > len(ap.accounts)-1 {
		return 0, 0
	}

	startNonce = ap.accounts[accountPos].startNonce
	nonce = ap.accounts[accountPos].nonce

	return startNonce, nonce
}

// Returns the next account in the pool
func (ap *AccountPool) Next(ctx context.Context) (Account, error) {
	ap.mu.Lock()
	defer ap.mu.Unlock()
	if len(ap.accounts) == 0 {
		return Account{}, fmt.Errorf("no accounts available")
	}
	account := ap.accounts[ap.currentAccountIndex]

	_, err := ap.fundAccountIfNeeded(ctx, account, nil, true)
	if err != nil {
		return Account{}, err
	}
	ap.accounts[ap.currentAccountIndex].funded = true

	// Check if the account has a reusable nonce
	if len(account.reusableNonces) > 0 {
		account.nonce = ap.accounts[ap.currentAccountIndex].reusableNonces[0]
		ap.accounts[ap.currentAccountIndex].reusableNonces = ap.accounts[ap.currentAccountIndex].reusableNonces[1:]
	} else {
		ap.accounts[ap.currentAccountIndex].nonce++
	}

	// move current account index to next account
	ap.currentAccountIndex++
	if ap.currentAccountIndex >= len(ap.accounts) {
		ap.currentAccountIndex = 0
	}
	log.Debug().
		Str("address", account.address.Hex()).
		Str("nonce", fmt.Sprintf("%d", account.nonce)).
		Msg("account returned from pool")
	return account, nil
}

// Checks multiple conditions of the account and funds it if needed
func (ap *AccountPool) fundAccountIfNeeded(ctx context.Context, account Account, forcedNonce *uint64, waitToFund bool) (*types.Transaction, error) {
	// If funding amount is zero, skip funding entirely
	if !ap.isFundingEnabled() {
		log.Debug().
			Uint64("fundingAmount", ap.fundingAmount.Uint64()).
			Stringer("address", account.address).
			Msg("funding disabled - skipping account funding for account")
		return nil, nil
	}

	// if account is funded, return it
	if account.funded {
		return nil, nil
	}

	// Check if the account must be funded
	err := ap.clientRateLimiter.Wait(ctx)
	if err != nil {
		return nil, err
	}
	balance, err := ap.client.BalanceAt(ctx, account.address, nil)
	if err != nil {
		return nil, fmt.Errorf("failed to check account balance: %w", err)
	}
	// if account has enough balance
	if balance.Cmp(ap.fundingAmount) >= 0 {
		return nil, nil
	}

	// Fund the account
	log.Debug().
		Str("address", account.address.Hex()).
		Str("balance", balance.String()).
		Msg("account needs to be funded")
	tx, err := ap.fund(ctx, account, forcedNonce, waitToFund)
	if err != nil {
		return nil, fmt.Errorf("failed to fund account: %w", err)
	}

	if waitToFund {
		err := ap.clientRateLimiter.Wait(ctx)
		if err != nil {
			return nil, err
		}
		balance, err = ap.client.BalanceAt(ctx, account.address, nil)
		if err != nil {
			return tx, fmt.Errorf("failed to check account balance: %w", err)
		}
		log.Debug().
			Str("address", account.address.Hex()).
			Str("balance", balance.String()).
			Msg("account funded")
	}
	return tx, nil
}

// Funds the account
func (ap *AccountPool) fund(ctx context.Context, acc Account, forcedNonce *uint64, waitToFund bool) (*types.Transaction, error) {
	// Fund the account
	signedTx, err := ap.createEOATransferTx(ctx, ap.fundingPrivateKey, forcedNonce, acc.address, ap.fundingAmount)
	if err != nil {
		log.Error().Err(err).Msg("unable to create EOA Transfer tx")
		return nil, err
	}
	log.Debug().
		Str("address", acc.address.Hex()).
		Uint64("amount", ap.fundingAmount.Uint64()).
		Msg("waiting account to get funded")
	err = ap.clientRateLimiter.Wait(ctx)
	if err != nil {
		return nil, err
	}
	err = ap.client.SendTransaction(ctx, signedTx)
	if err != nil {
		log.Error().Err(err).Msg("unable to send transaction")
		return nil, err
	}

	// Wait for the transaction to be mined
	if waitToFund {
		receipt, err := waitReceipt(ctx, ap.client, signedTx.Hash())
		if err != nil {
			log.Error().
				Str("address", acc.address.Hex()).
				Str("txHash", signedTx.Hash().Hex()).
				Msg("failed to wait for transaction to be mined")
			return nil, err
		}

		if receipt.Status != types.ReceiptStatusSuccessful {
			log.Error().
				Str("address", acc.address.Hex()).
				Str("txHash", receipt.TxHash.Hex()).
				Msg("failed to wait for transaction to be mined")
			return nil, fmt.Errorf("transaction failed")
		}
	}

	return signedTx, nil
}

func (ap *AccountPool) createEOATransferTx(ctx context.Context, sender *ecdsa.PrivateKey, forcedNonce *uint64, receiver common.Address, amount *big.Int) (*types.Transaction, error) {
	ltp := inputLoadTestParams

	tops, err := bind.NewKeyedTransactorWithChainID(sender, ap.chainID)
	if err != nil {
		log.Error().Err(err).Msg("unable create transaction signer")
		return nil, err
	}
	tops.GasLimit = uint64(21000)
	tops = configureTransactOpts(ctx, ap.client, tops)

	var nonce uint64

	if forcedNonce != nil {
		nonce = *forcedNonce
	} else {
		err = ap.clientRateLimiter.Wait(ctx)
		if err != nil {
			return nil, err
		}
		nonce, err = ap.client.PendingNonceAt(ctx, tops.From)
		if err != nil {
			log.Error().
				Err(err).
				Msg("unable to get pending nonce")
			return nil, err
		}
	}

	var tx *types.Transaction
	if *ltp.LegacyTransactionMode {
		tx = types.NewTx(&types.LegacyTx{
			Nonce:    nonce,
			To:       &receiver,
			Value:    amount,
			Gas:      tops.GasLimit,
			GasPrice: tops.GasPrice,
			Data:     nil,
		})
	} else {
		dynamicFeeTx := &types.DynamicFeeTx{
			ChainID:   ap.chainID,
			Nonce:     nonce,
			To:        &receiver,
			Gas:       tops.GasLimit,
			GasFeeCap: tops.GasFeeCap,
			GasTipCap: tops.GasTipCap,
			Data:      nil,
			Value:     amount,
		}
		tx = types.NewTx(dynamicFeeTx)
	}

	signedTx, err := tops.Signer(tops.From, tx)
	if err != nil {
		log.Error().Err(err).Msg("unable to sign transaction")
		return nil, err
	}

	return signedTx, nil
<<<<<<< HEAD
}

// Returns the address and private key of the given private key
func getAddressAndPrivateKeyHex(ctx context.Context, privateKey *ecdsa.PrivateKey) (string, string) {
	privateKeyBytes := crypto.FromECDSA(privateKey)
	privateKeyHex := fmt.Sprintf("0x%x", privateKeyBytes)

	publicKey := privateKey.Public().(*ecdsa.PublicKey)
	address := crypto.PubkeyToAddress(*publicKey)

	return address.String(), privateKeyHex
}

func (ap *AccountPool) isFundingEnabled() bool {
	callOnly := *inputLoadTestParams.EthCallOnly
	if callOnly {
		log.Debug().
			Msg("sending account funding is disabled in call only mode")
		return false
	}

	hasFundingAmount := ap.fundingAmount != nil && ap.fundingAmount.Cmp(big.NewInt(0)) > 0
	if !hasFundingAmount {
		log.Debug().
			Msg("sending account funding is disabled due to funding amount being zero")
		return false
	}

	return true
}

func (ap *AccountPool) isRefundingEnabled() bool {
	if !ap.isFundingEnabled() {
		log.Debug().
			Msg("refund remaining funds is disabled because funding is disabled")
		return false
	}

	shouldRefund := inputLoadTestParams.RefundRemainingFunds != nil && *inputLoadTestParams.RefundRemainingFunds
	if !shouldRefund {
		log.Debug().
			Msg("refund remaining funds is disabled")
		return false
	}

	return true
=======
>>>>>>> 8627f1f6
}<|MERGE_RESOLUTION|>--- conflicted
+++ resolved
@@ -948,18 +948,6 @@
 	}
 
 	return signedTx, nil
-<<<<<<< HEAD
-}
-
-// Returns the address and private key of the given private key
-func getAddressAndPrivateKeyHex(ctx context.Context, privateKey *ecdsa.PrivateKey) (string, string) {
-	privateKeyBytes := crypto.FromECDSA(privateKey)
-	privateKeyHex := fmt.Sprintf("0x%x", privateKeyBytes)
-
-	publicKey := privateKey.Public().(*ecdsa.PublicKey)
-	address := crypto.PubkeyToAddress(*publicKey)
-
-	return address.String(), privateKeyHex
 }
 
 func (ap *AccountPool) isFundingEnabled() bool {
@@ -995,6 +983,4 @@
 	}
 
 	return true
-=======
->>>>>>> 8627f1f6
 }