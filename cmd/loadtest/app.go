--- conflicted
+++ resolved
@@ -3,7 +3,6 @@
 import (
 	"crypto/ecdsa"
 	_ "embed"
-	"errors"
 	"fmt"
 	"math/big"
 	"math/rand"
@@ -156,51 +155,36 @@
 var LoadtestCmd = &cobra.Command{
 	Use:   "loadtest",
 	Short: "Run a generic load test against an Eth/EVM style JSON-RPC endpoint.",
-<<<<<<< HEAD
-	Long:  usage,
+	Long:  loadtestUsage,
 	Args:  cobra.NoArgs,
 	PreRunE: func(cmd *cobra.Command, args []string) error {
-		return checkFlags()
+		return checkLoadtestFlags()
 	},
 	RunE: func(cmd *cobra.Command, args []string) error {
 		return runLoadTest(cmd.Context())
-=======
-	Long:  loadtestUsage,
-	RunE: func(cmd *cobra.Command, args []string) error {
-		err := runLoadTest(cmd.Context())
-		if err != nil {
-			return err
-		}
-		return nil
 	},
-	Args: func(cmd *cobra.Command, args []string) error {
-		zerolog.DurationFieldUnit = time.Second
-		zerolog.DurationFieldInteger = true
-
-		if len(args) != 1 {
-			return errors.New("expected exactly one argument")
-		}
-		url, err := url.Parse(args[0])
-		if err != nil {
-			log.Error().Err(err).Msg("Unable to parse url input error")
-			return err
-		}
-		if url.Scheme != "http" && url.Scheme != "https" && url.Scheme != "ws" && url.Scheme != "wss" {
-			return fmt.Errorf("the scheme %s is not supported", url.Scheme)
-		}
-		inputLoadTestParams.URL = url
-
-		if *inputLoadTestParams.AdaptiveBackoffFactor <= 0.0 {
-			return errors.New("the backoff factor needs to be non-zero positive")
-		}
-
-		if *inputLoadTestParams.ContractCallBlockInterval == 0 {
-			return errors.New("the contract call block interval must be strictly positive")
-		}
-
-		return nil
->>>>>>> 8a40b248
-	},
+}
+
+func checkLoadtestFlags() error {
+	ltp := inputLoadTestParams
+
+	// Check `rpc-url` flag.
+	if ltp.RPCUrl == nil {
+		panic("RPC URL is empty")
+	}
+	if err := util.ValidateUrl(*ltp.RPCUrl); err != nil {
+		return err
+	}
+
+	if ltp.AdaptiveBackoffFactor != nil && *ltp.AdaptiveBackoffFactor <= 0.0 {
+		return fmt.Errorf("the backoff factor needs to be non-zero positive")
+	}
+
+	if ltp.ContractCallBlockInterval != nil && *ltp.ContractCallBlockInterval == 0 {
+		return fmt.Errorf("the contract call block interval must be strictly positive")
+	}
+
+	return nil
 }
 
 func init() {
@@ -211,11 +195,8 @@
 func initFlags() {
 	ltp := new(loadTestParams)
 
-<<<<<<< HEAD
+	// Persistent flags.
 	ltp.RPCUrl = LoadtestCmd.PersistentFlags().StringP("rpc-url", "r", "http://localhost:8545", "The RPC endpoint url")
-=======
-	// Persistent flags.
->>>>>>> 8a40b248
 	ltp.Requests = LoadtestCmd.PersistentFlags().Int64P("requests", "n", 1, "Number of requests to perform for the benchmarking session. The default is to just perform a single request which usually leads to non-representative benchmarking results.")
 	ltp.Concurrency = LoadtestCmd.PersistentFlags().Int64P("concurrency", "c", 1, "Number of requests to perform concurrently. Default is one request at a time.")
 	ltp.TimeLimit = LoadtestCmd.PersistentFlags().Int64P("time-limit", "t", -1, "Maximum number of seconds to spend for benchmarking. Use this to benchmark within a fixed total amount of time. Per default there is no time limit.")
@@ -272,29 +253,6 @@
 	// TODO Compression
 }
 
-<<<<<<< HEAD
-func checkFlags() error {
-	ltp := inputLoadTestParams
-
-	// Check `rpc-url` flag.
-	if ltp.RPCUrl == nil {
-		panic("RPC URL is empty")
-	}
-	if err := util.ValidateUrl(*ltp.RPCUrl); err != nil {
-		return err
-	}
-
-	if ltp.AdaptiveBackoffFactor != nil && *ltp.AdaptiveBackoffFactor <= 0.0 {
-		return fmt.Errorf("the backoff factor needs to be non-zero positive")
-	}
-
-	if ltp.ContractCallBlockInterval != nil && *ltp.ContractCallBlockInterval == 0 {
-		return fmt.Errorf("the contract call block interval must be strictly positive")
-	}
-
-	return nil
-=======
 func initSubCommands() {
 	LoadtestCmd.AddCommand(uniswapV3LoadTestCmd)
->>>>>>> 8a40b248
 }