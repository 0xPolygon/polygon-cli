--- conflicted
+++ resolved
@@ -34,11 +34,8 @@
 	google.golang.org/protobuf v1.32.0
 )
 
-<<<<<<< HEAD
 require github.com/alecthomas/participle/v2 v2.1.1 // indirect
-=======
 require github.com/go-errors/errors v1.5.1 // indirect
->>>>>>> aec91f82
 
 require (
 	cloud.google.com/go v0.110.7 // indirect
