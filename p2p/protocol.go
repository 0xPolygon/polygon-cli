--- conflicted
+++ resolved
@@ -466,11 +466,7 @@
 		return nil
 	}
 
-<<<<<<< HEAD
-	c.AddCount(packet.Name(), float64(len(packet.BlockBodiesResponse)))
-=======
 	c.countMsgReceived(packet.Name(), float64(len(packet.BlockBodiesResponse)))
->>>>>>> 717f2687
 
 	hash, ok := c.requests.Get(packet.RequestId)
 	if !ok {
