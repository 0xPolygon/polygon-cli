--- conflicted
+++ resolved
@@ -96,13 +96,8 @@
 				peerFullname: p.Fullname(),
 			}
 
-<<<<<<< HEAD
-			c.headMutex.RLock()
+			head := c.conns.HeadBlock()
 			status := eth.StatusPacket68{
-=======
-			head := c.conns.HeadBlock()
-			status := eth.StatusPacket{
->>>>>>> 51da52c8
 				ProtocolVersion: uint32(version),
 				NetworkID:       opts.NetworkID,
 				Genesis:         opts.GenesisHash,
