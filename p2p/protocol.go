package p2p

import (
	"context"
	"encoding/hex"
	"errors"
	"fmt"
	"math/big"
	"sync"
	"time"

	"github.com/ethereum/go-ethereum/common"
	"github.com/ethereum/go-ethereum/core/forkid"
	"github.com/ethereum/go-ethereum/core/types"
	"github.com/ethereum/go-ethereum/eth/protocols/eth"
	ethp2p "github.com/ethereum/go-ethereum/p2p"
	"github.com/ethereum/go-ethereum/p2p/enode"
	"github.com/prometheus/client_golang/prometheus"
	"github.com/rs/zerolog"
	"github.com/rs/zerolog/log"

	"github.com/0xPolygon/polygon-cli/p2p/database"
)

// BlockCache stores the actual block data to avoid duplicate fetches and database queries.
type BlockCache struct {
	Header *types.Header
	Body   *eth.BlockBody
	TD     *big.Int
}

// conn represents an individual connection with a peer.
type conn struct {
	sensorID  string
	node      *enode.Node
	logger    zerolog.Logger
	rw        ethp2p.MsgReadWriter
	db        database.Database
	head      *HeadBlock
	headMutex *sync.RWMutex
	counter   *prometheus.CounterVec
	peer      *ethp2p.Peer

	// requests is used to store the request ID and the block hash. This is used
	// when fetching block bodies because the eth protocol block bodies do not
	// contain information about the block hash.
	requests   *Cache[uint64, common.Hash]
	requestNum uint64

<<<<<<< HEAD
	// parents tracks hashes of blocks requested as parents to mark them
	// with IsParent=true when writing to the database.
	parents *Cache[common.Hash, struct{}]

=======
>>>>>>> 8d7e0ac2
	// conns provides access to the global connection manager, which includes
	// the blocks cache shared across all peers.
	conns *Conns

	// oldestBlock stores the first block the sensor has seen so when fetching
	// parent blocks, it does not request blocks older than this.
	oldestBlock *types.Header

	// connectedAt stores when this peer connection was established.
	connectedAt time.Time

	// Cached values for prometheus labels to avoid repeated URLv4() calls
	peerURL      string
	peerFullname string
}

// EthProtocolOptions is the options used when creating a new eth protocol.
type EthProtocolOptions struct {
	Context     context.Context
	Database    database.Database
	GenesisHash common.Hash
	RPC         string
	SensorID    string
	NetworkID   uint64
	Conns       *Conns
	ForkID      forkid.ID
	MsgCounter  *prometheus.CounterVec

	// Head keeps track of the current head block of the chain. This is required
	// when doing the status exchange.
	Head      *HeadBlock
	HeadMutex *sync.RWMutex

	// Requests cache configuration
	MaxRequests      int
	RequestsCacheTTL time.Duration

	// Parent hash tracking cache configuration
	MaxParents      int
	ParentsCacheTTL time.Duration
}

// HeadBlock contains the necessary head block data for the status message.
type HeadBlock struct {
	Hash            common.Hash
	TotalDifficulty *big.Int
	Number          uint64
	Time            uint64
}

// NewEthProtocol creates the new eth protocol. This will handle writing the
// status exchange, message handling, and writing blocks/txs to the database.
func NewEthProtocol(version uint, opts EthProtocolOptions) ethp2p.Protocol {
	return ethp2p.Protocol{
		Name:    "eth",
		Version: version,
		Length:  17,
		Run: func(p *ethp2p.Peer, rw ethp2p.MsgReadWriter) error {
			peerURL := p.Node().URLv4()
			c := &conn{
				sensorID:     opts.SensorID,
				node:         p.Node(),
				logger:       log.With().Str("peer", peerURL).Logger(),
				rw:           rw,
				db:           opts.Database,
				requests:     NewCache[uint64, common.Hash](opts.MaxRequests, opts.RequestsCacheTTL),
				requestNum:   0,
<<<<<<< HEAD
				parents:      NewCache[common.Hash, struct{}](opts.MaxParents, opts.ParentsCacheTTL),
=======
>>>>>>> 8d7e0ac2
				head:         opts.Head,
				headMutex:    opts.HeadMutex,
				counter:      opts.MsgCounter,
				peer:         p,
				conns:        opts.Conns,
				connectedAt:  time.Now(),
				peerURL:      peerURL,
				peerFullname: p.Fullname(),
			}

			c.headMutex.RLock()
			status := eth.StatusPacket{
				ProtocolVersion: uint32(version),
				NetworkID:       opts.NetworkID,
				Genesis:         opts.GenesisHash,
				ForkID:          opts.ForkID,
				Head:            opts.Head.Hash,
				TD:              opts.Head.TotalDifficulty,
			}
			err := c.statusExchange(&status)
			c.headMutex.RUnlock()
			if err != nil {
				return err
			}

			// Send the connection object to the conns manager for RPC broadcasting
			opts.Conns.Add(c)
			defer opts.Conns.Remove(c)

			ctx := opts.Context

			// Handle all the of the messages here.
			for {
				msg, err := rw.ReadMsg()
				if err != nil {
					return err
				}

				switch msg.Code {
				case eth.NewBlockHashesMsg:
					err = c.handleNewBlockHashes(ctx, msg)
				case eth.TransactionsMsg:
					err = c.handleTransactions(ctx, msg)
				case eth.GetBlockHeadersMsg:
					err = c.handleGetBlockHeaders(msg)
				case eth.BlockHeadersMsg:
					err = c.handleBlockHeaders(ctx, msg)
				case eth.GetBlockBodiesMsg:
					err = c.handleGetBlockBodies(msg)
				case eth.BlockBodiesMsg:
					err = c.handleBlockBodies(ctx, msg)
				case eth.NewBlockMsg:
					err = c.handleNewBlock(ctx, msg)
				case eth.NewPooledTransactionHashesMsg:
					err = c.handleNewPooledTransactionHashes(version, msg)
				case eth.GetPooledTransactionsMsg:
					err = c.handleGetPooledTransactions(msg)
				case eth.PooledTransactionsMsg:
					err = c.handlePooledTransactions(ctx, msg)
				case eth.GetReceiptsMsg:
					err = c.handleGetReceipts(msg)
				default:
					c.logger.Trace().Interface("msg", msg).Send()
				}

				// All the handler functions are built in a way where returning an error
				// should drop the connection. If the connection shouldn't be dropped,
				// then return nil and log the error instead.
				if err != nil {
					c.logger.Error().Err(err).Send()
					return err
				}

				if err = msg.Discard(); err != nil {
					return err
				}
			}
		},
	}
}

// statusExchange will exchange status message between the nodes. It will return
// an error if the nodes are incompatible.
func (c *conn) statusExchange(packet *eth.StatusPacket) error {
	errc := make(chan error, 2)

	go func() {
		c.countMsgSent((&eth.StatusPacket{}).Name(), 1)
		errc <- ethp2p.Send(c.rw, eth.StatusMsg, &packet)
	}()

	go func() {
		errc <- c.readStatus(packet)
	}()

	timeout := time.NewTimer(5 * time.Second)
	defer timeout.Stop()

	for range 2 {
		select {
		case err := <-errc:
			if err != nil {
				return err
			}
		case <-timeout.C:
			return ethp2p.DiscReadTimeout
		}
	}

	return nil
}

// countMsg increments the prometheus counter for this connection with the given direction, message name, and count.
func (c *conn) countMsg(direction Direction, messageName string, count float64) {
	c.counter.WithLabelValues(messageName, c.peerURL, c.peerFullname, string(direction)).Add(count)
}

// countMsgReceived increments the prometheus counter for received messages.
func (c *conn) countMsgReceived(messageName string, count float64) {
	c.countMsg(MsgReceived, messageName, count)
	c.countMsg(MsgReceived, messageName+PacketSuffix, 1)
}

// countMsgSent increments the prometheus counter for sent messages.
func (c *conn) countMsgSent(messageName string, count float64) {
	c.countMsg(MsgSent, messageName, count)
	c.countMsg(MsgSent, messageName+PacketSuffix, 1)
}

func (c *conn) readStatus(packet *eth.StatusPacket) error {
	msg, err := c.rw.ReadMsg()
	if err != nil {
		return err
	}

	if msg.Code != eth.StatusMsg {
		return errors.New("expected status message code")
	}

	var status eth.StatusPacket
	err = msg.Decode(&status)
	if err != nil {
		return err
	}

	if status.NetworkID != packet.NetworkID {
		return fmt.Errorf("network ID mismatch: %d (!= %d)", status.NetworkID, packet.NetworkID)
	}

	if status.Genesis != packet.Genesis {
		return fmt.Errorf("genesis mismatch: %v (!= %v)", status.Genesis, packet.Genesis)
	}

	if status.ForkID.Hash != packet.ForkID.Hash {
		return fmt.Errorf("fork ID mismatch: %v (!= %v)", status.ForkID, packet.ForkID)
	}

	c.logger.Info().
		Interface("status", status).
		Str("fork_id", hex.EncodeToString(status.ForkID.Hash[:])).
		Msg("New peer")

	return nil
}

// getBlockData will send GetBlockHeaders and/or GetBlockBodies requests to the
// peer based on what parts of the block we already have. It will return an error
<<<<<<< HEAD
// if sending either of the requests failed. The isParent parameter indicates if
// this block is being fetched as a parent block.
func (c *conn) getBlockData(hash common.Hash, cache BlockCache, isParent bool) error {
=======
// if sending either of the requests failed.
func (c *conn) getBlockData(hash common.Hash, cache BlockCache) error {
>>>>>>> 8d7e0ac2
	// Only request header if we don't have it
	if cache.Header == nil {
		headersRequest := &GetBlockHeaders{
			GetBlockHeadersRequest: &eth.GetBlockHeadersRequest{
				// Providing both the hash and number will result in a `both origin
				// hash and number` error.
				Origin: eth.HashOrNumber{Hash: hash},
				Amount: 1,
			},
		}

<<<<<<< HEAD
		if isParent {
			c.parents.Add(hash, struct{}{})
		}

=======
>>>>>>> 8d7e0ac2
		c.countMsgSent(headersRequest.Name(), 1)
		if err := ethp2p.Send(c.rw, eth.GetBlockHeadersMsg, headersRequest); err != nil {
			return err
		}
	}

	// Only request body if we don't have it
	if cache.Body == nil {
		c.requestNum++
		c.requests.Add(c.requestNum, hash)

		bodiesRequest := &GetBlockBodies{
			RequestId:             c.requestNum,
			GetBlockBodiesRequest: []common.Hash{hash},
		}

		c.countMsgSent(bodiesRequest.Name(), 1)
		if err := ethp2p.Send(c.rw, eth.GetBlockBodiesMsg, bodiesRequest); err != nil {
			return err
		}
	}

	return nil
}

// getParentBlock will send a request to the peer if the parent of the header
// does not exist in the database.
func (c *conn) getParentBlock(ctx context.Context, header *types.Header) error {
	if !c.db.ShouldWriteBlocks() || !c.db.ShouldWriteBlockEvents() {
		return nil
	}

	if c.oldestBlock == nil {
		c.logger.Info().Interface("block", header).Msg("Setting oldest block")
		c.oldestBlock = header
		return nil
	}

	// Check cache first before querying the database
	cache, ok := c.conns.Blocks().Peek(header.ParentHash)
	if ok && cache.Header != nil && cache.Body != nil {
		return nil
	}

	if c.db.HasBlock(ctx, header.ParentHash) || header.Number.Cmp(c.oldestBlock.Number) != 1 {
		return nil
	}

	c.logger.Info().
		Str("hash", header.ParentHash.Hex()).
		Str("number", new(big.Int).Sub(header.Number, big.NewInt(1)).String()).
		Msg("Fetching missing parent block")

<<<<<<< HEAD
	return c.getBlockData(header.ParentHash, cache, true)
=======
	return c.getBlockData(header.ParentHash, cache)
>>>>>>> 8d7e0ac2
}

func (c *conn) handleNewBlockHashes(ctx context.Context, msg ethp2p.Msg) error {
	var packet eth.NewBlockHashesPacket
	if err := msg.Decode(&packet); err != nil {
		return err
	}

	tfs := time.Now()

	c.countMsgReceived(packet.Name(), float64(len(packet)))

	// Collect unique hashes for database write.
	uniqueHashes := make([]common.Hash, 0, len(packet))

	for _, entry := range packet {
		hash := entry.Hash

		// Check what parts of the block we already have
		cache, ok := c.conns.Blocks().Get(hash)
		if ok {
			continue
		}

<<<<<<< HEAD
		// Write hash first seen time immediately for new blocks
		c.db.WriteBlockHashFirstSeen(ctx, hash, tfs)

		// Request only the parts we don't have
		if err := c.getBlockData(hash, cache, false); err != nil {
=======
		// Request only the parts we don't have
		if err := c.getBlockData(hash, cache); err != nil {
>>>>>>> 8d7e0ac2
			return err
		}

		c.conns.Blocks().Add(hash, BlockCache{})
		uniqueHashes = append(uniqueHashes, hash)
	}

	// Write only unique hashes to the database.
	if len(uniqueHashes) > 0 {
		c.db.WriteBlockHashes(ctx, c.node, uniqueHashes, tfs)
	}

	return nil
}

func (c *conn) handleTransactions(ctx context.Context, msg ethp2p.Msg) error {
	var txs eth.TransactionsPacket
	if err := msg.Decode(&txs); err != nil {
		return err
	}

	tfs := time.Now()

	c.countMsgReceived(txs.Name(), float64(len(txs)))

	c.db.WriteTransactions(ctx, c.node, txs, tfs)

	return nil
}

func (c *conn) handleGetBlockHeaders(msg ethp2p.Msg) error {
	var request eth.GetBlockHeadersPacket
	if err := msg.Decode(&request); err != nil {
		return err
	}

	c.countMsgReceived(request.Name(), 1)

	response := &eth.BlockHeadersPacket{RequestId: request.RequestId}
	c.countMsgSent(response.Name(), 0)
	return ethp2p.Send(c.rw, eth.BlockHeadersMsg, response)
}

func (c *conn) handleBlockHeaders(ctx context.Context, msg ethp2p.Msg) error {
	var packet eth.BlockHeadersPacket
	if err := msg.Decode(&packet); err != nil {
		return err
	}

	tfs := time.Now()

	headers := packet.BlockHeadersRequest
	if len(headers) == 0 {
		return nil
	}

	c.countMsgReceived(packet.Name(), float64(len(headers)))

	for _, header := range headers {
		if err := c.getParentBlock(ctx, header); err != nil {
			return err
		}
	}

<<<<<<< HEAD
	// Check if any of these headers were requested as parent blocks
	_, isParent := c.parents.Remove(headers[0].Hash())

	c.db.WriteBlockHeaders(ctx, headers, tfs, isParent)
=======
	c.db.WriteBlockHeaders(ctx, headers, tfs)
>>>>>>> 8d7e0ac2

	// Update cache to store headers
	for _, header := range headers {
		hash := header.Hash()
		c.conns.Blocks().Update(hash, func(cache BlockCache) BlockCache {
			cache.Header = header
			return cache
		})
	}

	return nil
}

func (c *conn) handleGetBlockBodies(msg ethp2p.Msg) error {
	var request eth.GetBlockBodiesPacket
	if err := msg.Decode(&request); err != nil {
		return err
	}

	c.countMsgReceived(request.Name(), float64(len(request.GetBlockBodiesRequest)))

	response := &eth.BlockBodiesPacket{RequestId: request.RequestId}
	c.countMsgSent(response.Name(), 0)
	return ethp2p.Send(c.rw, eth.BlockBodiesMsg, response)
}

func (c *conn) handleBlockBodies(ctx context.Context, msg ethp2p.Msg) error {
	var packet eth.BlockBodiesPacket
	if err := msg.Decode(&packet); err != nil {
		return err
	}

	tfs := time.Now()

	if len(packet.BlockBodiesResponse) == 0 {
		return nil
	}

	c.countMsgReceived(packet.Name(), float64(len(packet.BlockBodiesResponse)))

	hash, ok := c.requests.Get(packet.RequestId)
	if !ok {
		c.logger.Warn().Msg("No block hash found for block body")
		return nil
	}
	c.requests.Remove(packet.RequestId)

	// Check if we already have the body in the cache
	if cache, ok := c.conns.Blocks().Peek(hash); ok && cache.Body != nil {
		return nil
	}

	body := packet.BlockBodiesResponse[0]
	c.db.WriteBlockBody(ctx, body, hash, tfs)

	// Update cache to store body
	c.conns.Blocks().Update(hash, func(cache BlockCache) BlockCache {
		cache.Body = body
		return cache
	})

	return nil
}

func (c *conn) handleNewBlock(ctx context.Context, msg ethp2p.Msg) error {
	var block eth.NewBlockPacket
	if err := msg.Decode(&block); err != nil {
		return err
	}

	tfs := time.Now()
	hash := block.Block.Hash()

	c.countMsgReceived(block.Name(), 1)

	// Set the head block if newer.
	c.headMutex.Lock()
	if block.Block.Number().Uint64() > c.head.Number && block.TD.Cmp(c.head.TotalDifficulty) == 1 {
		*c.head = HeadBlock{
			Hash:            hash,
			TotalDifficulty: block.TD,
			Number:          block.Block.Number().Uint64(),
			Time:            block.Block.Time(),
		}
		c.logger.Info().Interface("head", c.head).Msg("Setting head block")
	}
	c.headMutex.Unlock()

	if err := c.getParentBlock(ctx, block.Block.Header()); err != nil {
		return err
	}

	// Check if we already have the full block in the cache
	if cache, ok := c.conns.Blocks().Peek(hash); ok && cache.TD != nil {
		return nil
	}

	c.db.WriteBlock(ctx, c.node, block.Block, block.TD, tfs)

	// Update cache to store the full block
	c.conns.Blocks().Add(hash, BlockCache{
		Header: block.Block.Header(),
		Body: &eth.BlockBody{
			Transactions: block.Block.Transactions(),
			Uncles:       block.Block.Uncles(),
			Withdrawals:  block.Block.Withdrawals(),
		},
		TD: block.TD,
	})

	return nil
}

func (c *conn) handleGetPooledTransactions(msg ethp2p.Msg) error {
	var request eth.GetPooledTransactionsPacket
	if err := msg.Decode(&request); err != nil {
		return err
	}

	c.countMsgReceived(request.Name(), float64(len(request.GetPooledTransactionsRequest)))

	response := &eth.PooledTransactionsPacket{RequestId: request.RequestId}
	c.countMsgSent(response.Name(), 0)
	return ethp2p.Send(c.rw, eth.PooledTransactionsMsg, response)
}

func (c *conn) handleNewPooledTransactionHashes(version uint, msg ethp2p.Msg) error {
	var hashes []common.Hash
	var name string

	switch version {
	case 67, 68:
		var txs eth.NewPooledTransactionHashesPacket
		if err := msg.Decode(&txs); err != nil {
			return err
		}
		hashes = txs.Hashes
		name = txs.Name()
	default:
		return errors.New("protocol version not found")
	}

	c.countMsgReceived(name, float64(len(hashes)))

	if !c.db.ShouldWriteTransactions() || !c.db.ShouldWriteTransactionEvents() {
		return nil
	}

	request := &eth.GetPooledTransactionsPacket{GetPooledTransactionsRequest: hashes}
	c.countMsgSent(request.Name(), float64(len(hashes)))
	return ethp2p.Send(c.rw, eth.GetPooledTransactionsMsg, request)
}

func (c *conn) handlePooledTransactions(ctx context.Context, msg ethp2p.Msg) error {
	var packet eth.PooledTransactionsPacket
	if err := msg.Decode(&packet); err != nil {
		return err
	}

	tfs := time.Now()

	c.countMsgReceived(packet.Name(), float64(len(packet.PooledTransactionsResponse)))

	c.db.WriteTransactions(ctx, c.node, packet.PooledTransactionsResponse, tfs)

	return nil
}

func (c *conn) handleGetReceipts(msg ethp2p.Msg) error {
	var request eth.GetReceiptsPacket
	if err := msg.Decode(&request); err != nil {
		return err
	}

	c.countMsgReceived(request.Name(), float64(len(request.GetReceiptsRequest)))

	response := &eth.ReceiptsPacket{RequestId: request.RequestId}
	c.countMsgSent(response.Name(), 0)
	return ethp2p.Send(c.rw, eth.ReceiptsMsg, response)
}<|MERGE_RESOLUTION|>--- conflicted
+++ resolved
@@ -47,13 +47,10 @@
 	requests   *Cache[uint64, common.Hash]
 	requestNum uint64
 
-<<<<<<< HEAD
 	// parents tracks hashes of blocks requested as parents to mark them
 	// with IsParent=true when writing to the database.
 	parents *Cache[common.Hash, struct{}]
 
-=======
->>>>>>> 8d7e0ac2
 	// conns provides access to the global connection manager, which includes
 	// the blocks cache shared across all peers.
 	conns *Conns
@@ -121,10 +118,7 @@
 				db:           opts.Database,
 				requests:     NewCache[uint64, common.Hash](opts.MaxRequests, opts.RequestsCacheTTL),
 				requestNum:   0,
-<<<<<<< HEAD
 				parents:      NewCache[common.Hash, struct{}](opts.MaxParents, opts.ParentsCacheTTL),
-=======
->>>>>>> 8d7e0ac2
 				head:         opts.Head,
 				headMutex:    opts.HeadMutex,
 				counter:      opts.MsgCounter,
@@ -292,14 +286,9 @@
 
 // getBlockData will send GetBlockHeaders and/or GetBlockBodies requests to the
 // peer based on what parts of the block we already have. It will return an error
-<<<<<<< HEAD
 // if sending either of the requests failed. The isParent parameter indicates if
 // this block is being fetched as a parent block.
 func (c *conn) getBlockData(hash common.Hash, cache BlockCache, isParent bool) error {
-=======
-// if sending either of the requests failed.
-func (c *conn) getBlockData(hash common.Hash, cache BlockCache) error {
->>>>>>> 8d7e0ac2
 	// Only request header if we don't have it
 	if cache.Header == nil {
 		headersRequest := &GetBlockHeaders{
@@ -311,13 +300,10 @@
 			},
 		}
 
-<<<<<<< HEAD
 		if isParent {
 			c.parents.Add(hash, struct{}{})
 		}
 
-=======
->>>>>>> 8d7e0ac2
 		c.countMsgSent(headersRequest.Name(), 1)
 		if err := ethp2p.Send(c.rw, eth.GetBlockHeadersMsg, headersRequest); err != nil {
 			return err
@@ -371,11 +357,7 @@
 		Str("number", new(big.Int).Sub(header.Number, big.NewInt(1)).String()).
 		Msg("Fetching missing parent block")
 
-<<<<<<< HEAD
 	return c.getBlockData(header.ParentHash, cache, true)
-=======
-	return c.getBlockData(header.ParentHash, cache)
->>>>>>> 8d7e0ac2
 }
 
 func (c *conn) handleNewBlockHashes(ctx context.Context, msg ethp2p.Msg) error {
@@ -400,16 +382,11 @@
 			continue
 		}
 
-<<<<<<< HEAD
 		// Write hash first seen time immediately for new blocks
 		c.db.WriteBlockHashFirstSeen(ctx, hash, tfs)
 
 		// Request only the parts we don't have
 		if err := c.getBlockData(hash, cache, false); err != nil {
-=======
-		// Request only the parts we don't have
-		if err := c.getBlockData(hash, cache); err != nil {
->>>>>>> 8d7e0ac2
 			return err
 		}
 
@@ -474,14 +451,10 @@
 		}
 	}
 
-<<<<<<< HEAD
 	// Check if any of these headers were requested as parent blocks
 	_, isParent := c.parents.Remove(headers[0].Hash())
 
 	c.db.WriteBlockHeaders(ctx, headers, tfs, isParent)
-=======
-	c.db.WriteBlockHeaders(ctx, headers, tfs)
->>>>>>> 8d7e0ac2
 
 	// Update cache to store headers
 	for _, header := range headers {
