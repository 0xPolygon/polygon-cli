package database

import (
	"context"
	"encoding/json"
	"fmt"
	"math/big"
	"os"
	"time"

	"github.com/ethereum/go-ethereum/common"
	"github.com/ethereum/go-ethereum/core/types"
	"github.com/ethereum/go-ethereum/eth/protocols/eth"
	"github.com/ethereum/go-ethereum/p2p"
	"github.com/ethereum/go-ethereum/p2p/enode"
	"github.com/rs/zerolog/log"
)

// JSONDatabase outputs data as JSON to stdout.
// Each record is output as a single line of JSON (newline-delimited JSON).
type JSONDatabase struct {
	sensorID                     string
	chainID                      *big.Int
	shouldWriteBlocks            bool
	shouldWriteBlockEvents       bool
	shouldWriteTransactions      bool
	shouldWriteTransactionEvents bool
	shouldWritePeers             bool
}

// JSONDatabaseOptions is used when creating a NewJSONDatabase.
type JSONDatabaseOptions struct {
	SensorID                     string
	ChainID                      uint64
	MaxConcurrency               int
	ShouldWriteBlocks            bool
	ShouldWriteBlockEvents       bool
	ShouldWriteTransactions      bool
	ShouldWriteTransactionEvents bool
	ShouldWritePeers             bool
}

// NewJSONDatabase creates a new JSONDatabase instance.
func NewJSONDatabase(opts JSONDatabaseOptions) Database {
	return &JSONDatabase{
		sensorID:                     opts.SensorID,
		chainID:                      new(big.Int).SetUint64(opts.ChainID),
		shouldWriteBlocks:            opts.ShouldWriteBlocks,
		shouldWriteBlockEvents:       opts.ShouldWriteBlockEvents,
		shouldWriteTransactions:      opts.ShouldWriteTransactions,
		shouldWriteTransactionEvents: opts.ShouldWriteTransactionEvents,
		shouldWritePeers:             opts.ShouldWritePeers,
	}
}

// JSONBlock represents a block in JSON format.
type JSONBlock struct {
<<<<<<< HEAD
	Type                string    `json:"type"`
	SensorID            string    `json:"sensor_id"`
	Hash                string    `json:"hash"`
	ParentHash          string    `json:"parent_hash"`
	Number              uint64    `json:"number"`
	Timestamp           uint64    `json:"timestamp"`
	GasLimit            uint64    `json:"gas_limit"`
	GasUsed             uint64    `json:"gas_used"`
	Difficulty          string    `json:"difficulty,omitempty"`
	TotalDifficulty     string    `json:"total_difficulty,omitempty"`
	BaseFee             string    `json:"base_fee,omitempty"`
	TxCount             int       `json:"tx_count"`
	UncleCount          int       `json:"uncle_count"`
	TimeFirstSeen       time.Time `json:"time_first_seen"`
	TimeFirstSeenHash   time.Time `json:"time_first_seen_hash"`
	IsParent            bool      `json:"is_parent"`
	SensorFirstSeen     string    `json:"sensor_first_seen"`
	SensorFirstSeenHash string    `json:"sensor_first_seen_hash,omitempty"`
=======
	Type            string    `json:"type"`
	SensorID        string    `json:"sensor_id"`
	Hash            string    `json:"hash"`
	ParentHash      string    `json:"parent_hash"`
	Number          uint64    `json:"number"`
	Timestamp       uint64    `json:"timestamp"`
	GasLimit        uint64    `json:"gas_limit"`
	GasUsed         uint64    `json:"gas_used"`
	Difficulty      string    `json:"difficulty,omitempty"`
	TotalDifficulty string    `json:"total_difficulty,omitempty"`
	BaseFee         string    `json:"base_fee,omitempty"`
	TxCount         int       `json:"tx_count"`
	UncleCount      int       `json:"uncle_count"`
	TimeFirstSeen   time.Time `json:"time_first_seen"`
	IsParent        bool      `json:"is_parent"`
>>>>>>> f200a99f
}

// JSONBlockEvent represents a block event in JSON format.
type JSONBlockEvent struct {
	Type      string    `json:"type"`
	SensorID  string    `json:"sensor_id"`
	PeerID    string    `json:"peer_id"`
	Hash      string    `json:"hash"`
	Timestamp time.Time `json:"timestamp"`
}

// JSONTransaction represents a transaction in JSON format.
type JSONTransaction struct {
	Type          string    `json:"type"`
	SensorID      string    `json:"sensor_id"`
	Hash          string    `json:"hash"`
	From          string    `json:"from,omitempty"`
	To            string    `json:"to,omitempty"`
	Value         string    `json:"value"`
	Gas           uint64    `json:"gas"`
	GasPrice      string    `json:"gas_price"`
	GasFeeCap     string    `json:"gas_fee_cap,omitempty"`
	GasTipCap     string    `json:"gas_tip_cap,omitempty"`
	Nonce         uint64    `json:"nonce"`
	TxType        uint8     `json:"tx_type"`
	TimeFirstSeen time.Time `json:"time_first_seen"`
}

// JSONTransactionEvent represents a transaction event in JSON format.
type JSONTransactionEvent struct {
	Type      string    `json:"type"`
	SensorID  string    `json:"sensor_id"`
	PeerID    string    `json:"peer_id"`
	Hash      string    `json:"hash"`
	Timestamp time.Time `json:"timestamp"`
}

// JSONPeer represents a peer in JSON format.
type JSONPeer struct {
	Type         string    `json:"type"`
	SensorID     string    `json:"sensor_id"`
	ID           string    `json:"id"`
	Name         string    `json:"name"`
	URL          string    `json:"url"`
	Caps         []string  `json:"caps"`
	TimeLastSeen time.Time `json:"time_last_seen"`
}

// Write safely outputs JSON to stdout.
func (j *JSONDatabase) Write(v any) {
	data, err := json.Marshal(v)
	if err != nil {
		log.Error().Err(err).Msg("Failed to marshal JSON")
		return
	}

	fmt.Fprintln(os.Stdout, string(data))
}

// WriteBlock writes the block and the block event as JSON.
func (j *JSONDatabase) WriteBlock(_ context.Context, peer *enode.Node, block *types.Block, td *big.Int, tfs time.Time) {
	j.writeBlockEvent(peer, block, tfs)
	j.writeBlock(block, td, tfs)
}

func (j *JSONDatabase) writeBlockEvent(peer *enode.Node, block *types.Block, tfs time.Time) {
	if !j.ShouldWriteBlockEvents() || peer == nil {
		return
	}

	event := JSONBlockEvent{
		Type:      "block_event",
		SensorID:  j.sensorID,
		PeerID:    peer.URLv4(),
		Hash:      block.Hash().Hex(),
		Timestamp: tfs,
	}

	j.Write(event)
}

func (j *JSONDatabase) writeBlock(block *types.Block, td *big.Int, tfs time.Time) {
	if !j.ShouldWriteBlocks() {
		return
	}

	jsonBlock := JSONBlock{
		Type:            "block",
		SensorID:        j.sensorID,
		Hash:            block.Hash().Hex(),
		ParentHash:      block.ParentHash().Hex(),
		Number:          block.NumberU64(),
		Timestamp:       block.Time(),
		GasLimit:        block.GasLimit(),
		GasUsed:         block.GasUsed(),
		Difficulty:      block.Difficulty().String(),
		TotalDifficulty: td.String(),
		TxCount:         len(block.Transactions()),
		UncleCount:      len(block.Uncles()),
		TimeFirstSeen:   tfs,
		SensorFirstSeen: j.sensorID,
	}

	if block.BaseFee() != nil {
		jsonBlock.BaseFee = block.BaseFee().String()
	}

	j.Write(jsonBlock)
}

// WriteBlockHeaders writes the block headers as JSON.
// The isParent parameter indicates if these headers were fetched as parent blocks.
func (j *JSONDatabase) WriteBlockHeaders(ctx context.Context, headers []*types.Header, tfs time.Time, isParent bool) {
	if !j.ShouldWriteBlocks() {
		return
	}

	for _, header := range headers {
		block := JSONBlock{
<<<<<<< HEAD
			Type:            "block_header",
			SensorID:        j.sensorID,
			Hash:            header.Hash().Hex(),
			ParentHash:      header.ParentHash.Hex(),
			Number:          header.Number.Uint64(),
			Timestamp:       header.Time,
			GasLimit:        header.GasLimit,
			GasUsed:         header.GasUsed,
			Difficulty:      header.Difficulty.String(),
			TimeFirstSeen:   tfs,
			IsParent:        isParent,
			SensorFirstSeen: j.sensorID,
=======
			Type:          "block_header",
			SensorID:      j.sensorID,
			Hash:          header.Hash().Hex(),
			ParentHash:    header.ParentHash.Hex(),
			Number:        header.Number.Uint64(),
			Timestamp:     header.Time,
			GasLimit:      header.GasLimit,
			GasUsed:       header.GasUsed,
			Difficulty:    header.Difficulty.String(),
			TimeFirstSeen: tfs,
			IsParent:      isParent,
>>>>>>> f200a99f
		}

		if header.BaseFee != nil {
			block.BaseFee = header.BaseFee.String()
		}

		j.Write(block)
	}
}

// WriteBlockHashes writes the block events as JSON.
func (j *JSONDatabase) WriteBlockHashes(ctx context.Context, peer *enode.Node, hashes []common.Hash, tfs time.Time) {
	if !j.ShouldWriteBlockEvents() || len(hashes) == 0 || peer == nil {
		return
	}

	for _, hash := range hashes {
		event := JSONBlockEvent{
			Type:      "block_hash",
			SensorID:  j.sensorID,
			PeerID:    peer.URLv4(),
			Hash:      hash.Hex(),
			Timestamp: tfs,
		}

		j.Write(event)
	}
}

// WriteBlockHashFirstSeen writes a partial block entry with just the hash
// first seen time. For JSON output, this writes a separate record type.
func (j *JSONDatabase) WriteBlockHashFirstSeen(ctx context.Context, hash common.Hash, tfsh time.Time) {
	if !j.ShouldWriteBlocks() {
		return
	}

	partial := map[string]any{
		"type":                   "block_hash_first_seen",
		"sensor_id":              j.sensorID,
		"hash":                   hash.Hex(),
		"time_first_seen_hash":   tfsh,
		"sensor_first_seen_hash": j.sensorID,
	}

	j.Write(partial)
}

// WriteBlockBody writes the block body as JSON.
func (j *JSONDatabase) WriteBlockBody(ctx context.Context, body *eth.BlockBody, hash common.Hash, tfs time.Time) {
	if !j.ShouldWriteBlocks() {
		return
	}

	jsonBody := map[string]any{
		"type":            "block_body",
		"sensor_id":       j.sensorID,
		"hash":            hash.Hex(),
		"tx_count":        len(body.Transactions),
		"uncle_count":     len(body.Uncles),
		"time_first_seen": tfs,
	}

	j.Write(jsonBody)
}

// WriteTransactions writes the transactions and transaction events as JSON.
func (j *JSONDatabase) WriteTransactions(_ context.Context, peer *enode.Node, txs []*types.Transaction, tfs time.Time) {
	j.writeTxs(txs, tfs)
	j.writeTxEvents(peer, txs, tfs)
}

func (j *JSONDatabase) writeTxs(txs []*types.Transaction, tfs time.Time) {
	if !j.ShouldWriteTransactions() {
		return
	}

	for _, tx := range txs {
		chainID := tx.ChainId()
		if tx.ChainId() == nil || tx.ChainId().Sign() <= 0 {
			chainID = j.chainID
		}

		var from string
		addr, err := types.Sender(types.LatestSignerForChainID(chainID), tx)
		if err == nil {
			from = addr.Hex()
		}

		jsonTx := JSONTransaction{
			Type:          "transaction",
			SensorID:      j.sensorID,
			Hash:          tx.Hash().Hex(),
			From:          from,
			Value:         tx.Value().String(),
			Gas:           tx.Gas(),
			GasPrice:      tx.GasPrice().String(),
			GasFeeCap:     tx.GasFeeCap().String(),
			GasTipCap:     tx.GasTipCap().String(),
			Nonce:         tx.Nonce(),
			TxType:        tx.Type(),
			TimeFirstSeen: tfs,
		}

		if tx.To() != nil {
			jsonTx.To = tx.To().Hex()
		}

		j.Write(jsonTx)
	}
}

func (j *JSONDatabase) writeTxEvents(peer *enode.Node, txs []*types.Transaction, tfs time.Time) {
	if !j.ShouldWriteTransactionEvents() || peer == nil {
		return
	}

	for _, tx := range txs {
		event := JSONTransactionEvent{
			Type:      "transaction_event",
			SensorID:  j.sensorID,
			PeerID:    peer.URLv4(),
			Hash:      tx.Hash().Hex(),
			Timestamp: tfs,
		}

		j.Write(event)
	}
}

// WritePeers writes the connected peers as JSON.
func (j *JSONDatabase) WritePeers(ctx context.Context, peers []*p2p.Peer, tls time.Time) {
	if !j.ShouldWritePeers() {
		return
	}

	for _, peer := range peers {
		jsonPeer := JSONPeer{
			Type:         "peer",
			SensorID:     j.sensorID,
			ID:           peer.ID().String(),
			Name:         peer.Fullname(),
			URL:          peer.Node().URLv4(),
			Caps:         peer.Info().Caps,
			TimeLastSeen: tls,
		}

		j.Write(jsonPeer)
	}
}

// HasBlock always returns true to avoid unnecessary parent block fetching for JSON output.
func (j *JSONDatabase) HasBlock(ctx context.Context, hash common.Hash) bool {
	return false
}

// MaxConcurrentWrites returns the max concurrency.
func (j *JSONDatabase) MaxConcurrentWrites() int {
	return 1
}

// ShouldWriteBlocks returns the configured value.
func (j *JSONDatabase) ShouldWriteBlocks() bool {
	return j.shouldWriteBlocks
}

// ShouldWriteBlockEvents returns the configured value.
func (j *JSONDatabase) ShouldWriteBlockEvents() bool {
	return j.shouldWriteBlockEvents
}

// ShouldWriteTransactions returns the configured value.
func (j *JSONDatabase) ShouldWriteTransactions() bool {
	return j.shouldWriteTransactions
}

// ShouldWriteTransactionEvents returns the configured value.
func (j *JSONDatabase) ShouldWriteTransactionEvents() bool {
	return j.shouldWriteTransactionEvents
}

// ShouldWritePeers returns the configured value.
func (j *JSONDatabase) ShouldWritePeers() bool {
	return j.shouldWritePeers
}

// NodeList returns an empty list as JSON database doesn't store nodes.
func (j *JSONDatabase) NodeList(ctx context.Context, limit int) ([]string, error) {
	return []string{}, nil
}<|MERGE_RESOLUTION|>--- conflicted
+++ resolved
@@ -55,7 +55,6 @@
 
 // JSONBlock represents a block in JSON format.
 type JSONBlock struct {
-<<<<<<< HEAD
 	Type                string    `json:"type"`
 	SensorID            string    `json:"sensor_id"`
 	Hash                string    `json:"hash"`
@@ -74,23 +73,6 @@
 	IsParent            bool      `json:"is_parent"`
 	SensorFirstSeen     string    `json:"sensor_first_seen"`
 	SensorFirstSeenHash string    `json:"sensor_first_seen_hash,omitempty"`
-=======
-	Type            string    `json:"type"`
-	SensorID        string    `json:"sensor_id"`
-	Hash            string    `json:"hash"`
-	ParentHash      string    `json:"parent_hash"`
-	Number          uint64    `json:"number"`
-	Timestamp       uint64    `json:"timestamp"`
-	GasLimit        uint64    `json:"gas_limit"`
-	GasUsed         uint64    `json:"gas_used"`
-	Difficulty      string    `json:"difficulty,omitempty"`
-	TotalDifficulty string    `json:"total_difficulty,omitempty"`
-	BaseFee         string    `json:"base_fee,omitempty"`
-	TxCount         int       `json:"tx_count"`
-	UncleCount      int       `json:"uncle_count"`
-	TimeFirstSeen   time.Time `json:"time_first_seen"`
-	IsParent        bool      `json:"is_parent"`
->>>>>>> f200a99f
 }
 
 // JSONBlockEvent represents a block event in JSON format.
@@ -210,7 +192,6 @@
 
 	for _, header := range headers {
 		block := JSONBlock{
-<<<<<<< HEAD
 			Type:            "block_header",
 			SensorID:        j.sensorID,
 			Hash:            header.Hash().Hex(),
@@ -223,19 +204,6 @@
 			TimeFirstSeen:   tfs,
 			IsParent:        isParent,
 			SensorFirstSeen: j.sensorID,
-=======
-			Type:          "block_header",
-			SensorID:      j.sensorID,
-			Hash:          header.Hash().Hex(),
-			ParentHash:    header.ParentHash.Hex(),
-			Number:        header.Number.Uint64(),
-			Timestamp:     header.Time,
-			GasLimit:      header.GasLimit,
-			GasUsed:       header.GasUsed,
-			Difficulty:    header.Difficulty.String(),
-			TimeFirstSeen: tfs,
-			IsParent:      isParent,
->>>>>>> f200a99f
 		}
 
 		if header.BaseFee != nil {
