package database

import (
	"context"
	"fmt"
	"math/big"
	"time"

	"cloud.google.com/go/datastore"
	"github.com/ethereum/go-ethereum/common"
	"github.com/ethereum/go-ethereum/core/types"
	"github.com/ethereum/go-ethereum/eth/protocols/eth"
	"github.com/ethereum/go-ethereum/p2p"
	"github.com/ethereum/go-ethereum/p2p/enode"
	"github.com/rs/zerolog/log"
	"google.golang.org/api/iterator"
)

const (
	// Kinds are the datastore equivalent of tables.
	BlocksKind            = "blocks"
	BlockEventsKind       = "block_events"
	TransactionsKind      = "transactions"
	TransactionEventsKind = "transaction_events"
	PeersKind             = "peers"
	MaxAttempts           = 3
)

// Datastore wraps the datastore client, stores the sensorID, and other
// information needed when writing blocks and transactions.
type Datastore struct {
	client                       *datastore.Client
	sensorID                     string
	chainID                      *big.Int
	maxConcurrency               int
	shouldWriteBlocks            bool
	shouldWriteBlockEvents       bool
	shouldWriteTransactions      bool
	shouldWriteTransactionEvents bool
	shouldWritePeers             bool
	jobs                         chan struct{}
	ttl                          time.Duration
}

// DatastoreEvent can represent a peer sending the sensor a transaction hash or
// a block hash. In this implementation, the block and transactions are written
// to different tables by specifying a kind during key creation see writeEvents
// for more.
type DatastoreEvent struct {
	SensorId string
	PeerId   string
	Hash     *datastore.Key
	Time     time.Time
	TTL      time.Time
}

// DatastoreHeader stores the data in manner that can be easily written without
// loss of precision.
type DatastoreHeader struct {
	ParentHash    *datastore.Key
	UncleHash     string
	Coinbase      string
	Root          string
	TxHash        string
	ReceiptHash   string
	Bloom         []byte `datastore:",noindex"`
	Difficulty    string
	Number        string
	GasLimit      string
	GasUsed       string
	Time          time.Time
	Extra         []byte `datastore:",noindex"`
	MixDigest     string
	Nonce         string
	BaseFee       string
	TimeFirstSeen time.Time
	TTL           time.Time
}

// DatastoreBlock represents a block stored in datastore.
type DatastoreBlock struct {
	*DatastoreHeader
	TotalDifficulty string
	Transactions    []*datastore.Key
	Uncles          []*datastore.Key
}

// DatastoreTransaction represents a transaction stored in datastore. Data is
// not indexed because there is a max sized for indexed byte slices, which Data
// will occasionally exceed.
type DatastoreTransaction struct {
	Data          []byte `datastore:",noindex"`
	From          string
	Gas           string
	GasFeeCap     string
	GasPrice      string
	GasTipCap     string
	Nonce         string
	To            string
	Value         string
	V, R, S       string
	Time          time.Time
	TimeFirstSeen time.Time
	TTL           time.Time
	Type          int16
}

type DatastorePeer struct {
	Name         string
	Caps         []string
	URL          string
	LastSeenBy   string
	TimeLastSeen time.Time
	TTL          time.Time
}

// DatastoreOptions is used when creating a NewDatastore.
type DatastoreOptions struct {
	ProjectID                    string
	DatabaseID                   string
	SensorID                     string
<<<<<<< HEAD
	ChainID                      *big.Int
=======
	ChainID                      uint64
>>>>>>> e9389ae3
	MaxConcurrency               int
	ShouldWriteBlocks            bool
	ShouldWriteBlockEvents       bool
	ShouldWriteTransactions      bool
	ShouldWriteTransactionEvents bool
	ShouldWritePeers             bool
	TTL                          time.Duration
}

// NewDatastore connects to datastore and creates the client. This should
// only be called once unless trying to write to different databases.
func NewDatastore(ctx context.Context, opts DatastoreOptions) Database {
	client, err := datastore.NewClientWithDatabase(ctx, opts.ProjectID, opts.DatabaseID)
	if err != nil {
		log.Error().Err(err).Msg("Could not connect to Datastore")
	}

	return &Datastore{
		client:                       client,
		sensorID:                     opts.SensorID,
<<<<<<< HEAD
		chainID:                      opts.ChainID,
=======
		chainID:                      new(big.Int).SetUint64(opts.ChainID),
>>>>>>> e9389ae3
		maxConcurrency:               opts.MaxConcurrency,
		shouldWriteBlocks:            opts.ShouldWriteBlocks,
		shouldWriteBlockEvents:       opts.ShouldWriteBlockEvents,
		shouldWriteTransactions:      opts.ShouldWriteTransactions,
		shouldWriteTransactionEvents: opts.ShouldWriteTransactionEvents,
		shouldWritePeers:             opts.ShouldWritePeers,
		jobs:                         make(chan struct{}, opts.MaxConcurrency),
		ttl:                          opts.TTL,
	}
}

// WriteBlock writes the block and the block event to datastore.
func (d *Datastore) WriteBlock(ctx context.Context, peer *enode.Node, block *types.Block, td *big.Int, tfs time.Time) {
	if d.client == nil {
		return
	}

	if d.ShouldWriteBlockEvents() {
		d.jobs <- struct{}{}
		go func() {
			d.writeEvent(peer, BlockEventsKind, block.Hash(), BlocksKind, tfs)
			<-d.jobs
		}()
	}

	if d.ShouldWriteBlocks() {
		d.jobs <- struct{}{}
		go func() {
			d.writeBlock(ctx, block, td, tfs)
			<-d.jobs
		}()
	}
}

// WriteBlockHeaders will write the block headers to datastore. It will not
// write block events because headers will only be sent to the sensor when
// requested. The block events will be written when the hash is received
// instead.
func (d *Datastore) WriteBlockHeaders(ctx context.Context, headers []*types.Header, tfs time.Time) {
	if d.client == nil || !d.ShouldWriteBlocks() {
		return
	}

	for _, h := range headers {
		d.jobs <- struct{}{}
		go func(header *types.Header) {
			d.writeBlockHeader(ctx, header, tfs)
			<-d.jobs
		}(h)
	}
}

// WriteBlockBody will write the block bodies to datastore. It will not
// write block events because bodies will only be sent to the sensor when
// requested. The block events will be written when the hash is received
// instead. It will write the uncles and transactions to datastore if they
// don't already exist.
func (d *Datastore) WriteBlockBody(ctx context.Context, body *eth.BlockBody, hash common.Hash, tfs time.Time) {
	if d.client == nil || !d.ShouldWriteBlocks() {
		return
	}

	d.jobs <- struct{}{}
	go func() {
		d.writeBlockBody(ctx, body, hash, tfs)
		<-d.jobs
	}()
}

// WriteBlockHashes will write the block events to datastore.
func (d *Datastore) WriteBlockHashes(ctx context.Context, peer *enode.Node, hashes []common.Hash, tfs time.Time) {
	if d.client == nil || !d.ShouldWriteBlockEvents() || len(hashes) == 0 {
		return
	}

	d.jobs <- struct{}{}
	go func() {
		d.writeEvents(ctx, peer, BlockEventsKind, hashes, BlocksKind, tfs)
		<-d.jobs
	}()
}

// WriteTransactions will write the transactions and transaction events to datastore.
func (d *Datastore) WriteTransactions(ctx context.Context, peer *enode.Node, txs []*types.Transaction, tfs time.Time) {
	if d.client == nil {
		return
	}

	if d.ShouldWriteTransactions() {
		d.jobs <- struct{}{}
		go func() {
			d.writeTransactions(ctx, txs, tfs)
			<-d.jobs
		}()
	}

	if d.ShouldWriteTransactionEvents() {
		hashes := make([]common.Hash, 0, len(txs))
		for _, tx := range txs {
			hashes = append(hashes, tx.Hash())
		}

		d.jobs <- struct{}{}
		go func() {
			d.writeEvents(ctx, peer, TransactionEventsKind, hashes, TransactionsKind, tfs)
			<-d.jobs
		}()
	}
}

// WritePeers writes the connected peers to datastore.
func (d *Datastore) WritePeers(ctx context.Context, peers []*p2p.Peer, tls time.Time) {
	if d.client == nil || !d.ShouldWritePeers() {
		return
	}

	d.jobs <- struct{}{}
	go func() {

		keys := make([]*datastore.Key, 0, len(peers))
		dsPeers := make([]*DatastorePeer, 0, len(peers))

		for _, peer := range peers {
			keys = append(keys, datastore.NameKey(PeersKind, peer.ID().String(), nil))
			dsPeers = append(dsPeers, &DatastorePeer{
				Name:         peer.Fullname(),
				Caps:         peer.Info().Caps,
				URL:          peer.Node().URLv4(),
				LastSeenBy:   d.sensorID,
				TimeLastSeen: tls,
				TTL:          tls.Add(d.ttl),
			})
		}

		_, err := d.client.PutMulti(ctx, keys, dsPeers)
		if err != nil {
			log.Error().Err(err).Msg("Failed to write peers")
		}

		<-d.jobs
	}()
}

func (d *Datastore) MaxConcurrentWrites() int {
	return d.maxConcurrency
}

func (d *Datastore) ShouldWriteBlocks() bool {
	return d.shouldWriteBlocks
}

func (d *Datastore) ShouldWriteBlockEvents() bool {
	return d.shouldWriteBlockEvents
}

func (d *Datastore) ShouldWriteTransactions() bool {
	return d.shouldWriteTransactions
}

func (d *Datastore) ShouldWriteTransactionEvents() bool {
	return d.shouldWriteTransactionEvents
}

func (d *Datastore) ShouldWritePeers() bool {
	return d.shouldWritePeers
}

func (d *Datastore) HasBlock(ctx context.Context, hash common.Hash) bool {
	if d.client == nil {
		return true
	}

	key := datastore.NameKey(BlocksKind, hash.Hex(), nil)
	var block DatastoreBlock
	err := d.client.Get(ctx, key, &block)

	return err == nil && block.DatastoreHeader != nil
}

// newDatastoreHeader creates a DatastoreHeader from a types.Header. Some
// values are converted into strings to prevent a loss of precision.
func (d *Datastore) newDatastoreHeader(header *types.Header, tfs time.Time) *DatastoreHeader {
	return &DatastoreHeader{
		ParentHash:    datastore.NameKey(BlocksKind, header.ParentHash.Hex(), nil),
		UncleHash:     header.UncleHash.Hex(),
		Coinbase:      header.Coinbase.Hex(),
		Root:          header.Root.Hex(),
		TxHash:        header.TxHash.Hex(),
		ReceiptHash:   header.ReceiptHash.Hex(),
		Bloom:         header.Bloom.Bytes(),
		Difficulty:    header.Difficulty.String(),
		Number:        header.Number.String(),
		GasLimit:      fmt.Sprint(header.GasLimit),
		GasUsed:       fmt.Sprint(header.GasUsed),
		Time:          time.Unix(int64(header.Time), 0),
		Extra:         header.Extra,
		MixDigest:     header.MixDigest.String(),
		Nonce:         fmt.Sprint(header.Nonce.Uint64()),
		BaseFee:       header.BaseFee.String(),
		TimeFirstSeen: tfs,
		TTL:           tfs.Add(d.ttl),
	}
}

// newDatastoreTransaction creates a DatastoreTransaction from a types.Transaction. Some
// values are converted into strings to prevent a loss of precision.
func (d *Datastore) newDatastoreTransaction(tx *types.Transaction, tfs time.Time) *DatastoreTransaction {
	v, r, s := tx.RawSignatureValues()
	var from, to string

<<<<<<< HEAD
	// Use the transaction's chain ID if available, otherwise use the database's chain ID
	chainID := tx.ChainId()
	if chainID == nil {
		chainID = d.chainID
	}

	// Only attempt sender recovery if we have a valid non-zero chainID
	if chainID != nil && chainID.Sign() > 0 {
		address, err := types.Sender(types.LatestSignerForChainID(chainID), tx)
		if err == nil {
			from = address.String()
		}
=======
	chainID := tx.ChainId()
	if tx.ChainId() == nil || tx.ChainId().Sign() <= 0 {
		chainID = d.chainID
	}

	address, err := types.Sender(types.LatestSignerForChainID(chainID), tx)
	if err == nil {
		from = address.Hex()
>>>>>>> e9389ae3
	}

	if tx.To() != nil {
		to = tx.To().Hex()
	}

	return &DatastoreTransaction{
		Data:          tx.Data(),
		From:          from,
		Gas:           fmt.Sprint(tx.Gas()),
		GasFeeCap:     tx.GasFeeCap().String(),
		GasPrice:      tx.GasPrice().String(),
		GasTipCap:     tx.GasTipCap().String(),
		Nonce:         fmt.Sprint(tx.Nonce()),
		To:            to,
		Value:         tx.Value().String(),
		V:             v.String(),
		R:             r.String(),
		S:             s.String(),
		Time:          tx.Time(),
		TimeFirstSeen: tfs,
		TTL:           tfs.Add(d.ttl),
		Type:          int16(tx.Type()),
	}
}

func (d *Datastore) writeBlock(ctx context.Context, block *types.Block, td *big.Int, tfs time.Time) {
	key := datastore.NameKey(BlocksKind, block.Hash().Hex(), nil)

	_, err := d.client.RunInTransaction(ctx, func(tx *datastore.Transaction) error {
		var dsBlock DatastoreBlock
		// Fetch the block. We don't check the error because if some of the fields
		// are nil we will just set them.
		_ = tx.Get(key, &dsBlock)

		shouldWrite := false

		if dsBlock.DatastoreHeader == nil {
			shouldWrite = true
			dsBlock.DatastoreHeader = d.newDatastoreHeader(block.Header(), tfs)
		}

		if len(dsBlock.TotalDifficulty) == 0 {
			shouldWrite = true
			dsBlock.TotalDifficulty = td.String()
		}

		if dsBlock.Transactions == nil && len(block.Transactions()) > 0 {
			shouldWrite = true
			if d.shouldWriteTransactions {
				d.writeTransactions(ctx, block.Transactions(), tfs)
			}

			dsBlock.Transactions = make([]*datastore.Key, 0, len(block.Transactions()))
			for _, tx := range block.Transactions() {
				dsBlock.Transactions = append(dsBlock.Transactions, datastore.NameKey(TransactionsKind, tx.Hash().Hex(), nil))
			}
		}

		if dsBlock.Uncles == nil && len(block.Uncles()) > 0 {
			shouldWrite = true
			dsBlock.Uncles = make([]*datastore.Key, 0, len(block.Uncles()))
			for _, uncle := range block.Uncles() {
				d.writeBlockHeader(ctx, uncle, tfs)
				dsBlock.Uncles = append(dsBlock.Uncles, datastore.NameKey(BlocksKind, uncle.Hash().Hex(), nil))
			}
		}

		if shouldWrite {
			_, err := tx.Put(key, &dsBlock)
			return err
		}

		return nil
	}, datastore.MaxAttempts(MaxAttempts))

	if err != nil {
		log.Error().Err(err).Str("hash", block.Hash().Hex()).Msg("Failed to write new block")
	}
}

// writeEvent writes either a block or transaction event to datastore depending
// on the provided eventKind and hashKind.
func (d *Datastore) writeEvent(peer *enode.Node, eventKind string, hash common.Hash, hashKind string, tfs time.Time) {
	key := datastore.IncompleteKey(eventKind, nil)

	event := DatastoreEvent{
		SensorId: d.sensorID,
		PeerId:   peer.URLv4(),
		Hash:     datastore.NameKey(hashKind, hash.Hex(), nil),
		Time:     tfs,
		TTL:      tfs.Add(d.ttl),
	}
	if _, err := d.client.Put(context.Background(), key, &event); err != nil {
		log.Error().Err(err).Msgf("Failed to write to %v", eventKind)
	}
}

// writeEvents writes either block or transaction events to datastore depending
// on the provided eventKind and hashKind. This is similar to writeEvent but
// batches the request.
func (d *Datastore) writeEvents(ctx context.Context, peer *enode.Node, eventKind string, hashes []common.Hash, hashKind string, tfs time.Time) {
	keys := make([]*datastore.Key, 0, len(hashes))
	events := make([]*DatastoreEvent, 0, len(hashes))

	for _, hash := range hashes {
		keys = append(keys, datastore.IncompleteKey(eventKind, nil))

		event := DatastoreEvent{
			SensorId: d.sensorID,
			PeerId:   peer.URLv4(),
			Hash:     datastore.NameKey(hashKind, hash.Hex(), nil),
			Time:     tfs,
			TTL:      tfs.Add(d.ttl),
		}
		events = append(events, &event)
	}

	if _, err := d.client.PutMulti(ctx, keys, events); err != nil {
		log.Error().Err(err).Msgf("Failed to write to %v", eventKind)
	}
}

// writeBlockHeader will write the block header to datastore if it doesn't
// exist.
func (d *Datastore) writeBlockHeader(ctx context.Context, header *types.Header, tfs time.Time) {
	key := datastore.NameKey(BlocksKind, header.Hash().Hex(), nil)

	_, err := d.client.RunInTransaction(ctx, func(tx *datastore.Transaction) error {
		var block DatastoreBlock
		if err := tx.Get(key, &block); err == nil && block.DatastoreHeader != nil {
			return nil
		}

		block.DatastoreHeader = d.newDatastoreHeader(header, tfs)
		_, err := tx.Put(key, &block)
		return err
	}, datastore.MaxAttempts(MaxAttempts))

	if err != nil {
		log.Error().Err(err).Str("hash", header.Hash().Hex()).Msg("Failed to write block header")
	}
}

func (d *Datastore) writeBlockBody(ctx context.Context, body *eth.BlockBody, hash common.Hash, tfs time.Time) {
	key := datastore.NameKey(BlocksKind, hash.Hex(), nil)

	_, err := d.client.RunInTransaction(ctx, func(tx *datastore.Transaction) error {
		var block DatastoreBlock
		if err := tx.Get(key, &block); err != nil {
			log.Debug().Err(err).Str("hash", hash.Hex()).Msg("Failed to fetch block when writing block body")
		}

		shouldWrite := false

		if block.Transactions == nil && len(body.Transactions) > 0 {
			shouldWrite = true
			if d.shouldWriteTransactions {
				d.writeTransactions(ctx, body.Transactions, tfs)
			}

			block.Transactions = make([]*datastore.Key, 0, len(body.Transactions))
			for _, tx := range body.Transactions {
				block.Transactions = append(block.Transactions, datastore.NameKey(TransactionsKind, tx.Hash().Hex(), nil))
			}
		}

		if block.Uncles == nil && len(body.Uncles) > 0 {
			shouldWrite = true
			block.Uncles = make([]*datastore.Key, 0, len(body.Uncles))
			for _, uncle := range body.Uncles {
				d.writeBlockHeader(ctx, uncle, tfs)
				block.Uncles = append(block.Uncles, datastore.NameKey(BlocksKind, uncle.Hash().Hex(), nil))
			}
		}

		if shouldWrite {
			_, err := tx.Put(key, &block)
			return err
		}

		return nil
	}, datastore.MaxAttempts(MaxAttempts))

	if err != nil {
		log.Error().Err(err).Str("hash", hash.Hex()).Msg("Failed to write block body")
	}
}

// writeTransactions will write the transactions to datastore and return the
// transaction hashes.
func (d *Datastore) writeTransactions(ctx context.Context, txs []*types.Transaction, tfs time.Time) {
	keys := make([]*datastore.Key, 0, len(txs))
	transactions := make([]*DatastoreTransaction, 0, len(txs))

	for _, tx := range txs {
		keys = append(keys, datastore.NameKey(TransactionsKind, tx.Hash().Hex(), nil))
		transactions = append(transactions, d.newDatastoreTransaction(tx, tfs))
	}

	if _, err := d.client.PutMulti(ctx, keys, transactions); err != nil {
		log.Error().Err(err).Msg("Failed to write transactions")
	}
}

func (d *Datastore) NodeList(ctx context.Context, limit int) ([]string, error) {
	query := datastore.NewQuery(BlockEventsKind).Order("-Time")
	iter := d.client.Run(ctx, query)

	enodes := make(map[string]struct{})
	for len(enodes) < limit {
		var event DatastoreEvent
		_, err := iter.Next(&event)
		if err == iterator.Done {
			break
		}
		if err != nil {
			log.Error().Err(err).Msg("Failed to get next block event")
			continue
		}

		enodes[event.PeerId] = struct{}{}
	}

	log.Info().Int("enodes", len(enodes)).Send()

	nodelist := []string{}
	for enode := range enodes {
		nodelist = append(nodelist, enode)
	}

	return nodelist, nil
}<|MERGE_RESOLUTION|>--- conflicted
+++ resolved
@@ -119,11 +119,7 @@
 	ProjectID                    string
 	DatabaseID                   string
 	SensorID                     string
-<<<<<<< HEAD
-	ChainID                      *big.Int
-=======
 	ChainID                      uint64
->>>>>>> e9389ae3
 	MaxConcurrency               int
 	ShouldWriteBlocks            bool
 	ShouldWriteBlockEvents       bool
@@ -144,11 +140,7 @@
 	return &Datastore{
 		client:                       client,
 		sensorID:                     opts.SensorID,
-<<<<<<< HEAD
-		chainID:                      opts.ChainID,
-=======
 		chainID:                      new(big.Int).SetUint64(opts.ChainID),
->>>>>>> e9389ae3
 		maxConcurrency:               opts.MaxConcurrency,
 		shouldWriteBlocks:            opts.ShouldWriteBlocks,
 		shouldWriteBlockEvents:       opts.ShouldWriteBlockEvents,
@@ -359,20 +351,6 @@
 	v, r, s := tx.RawSignatureValues()
 	var from, to string
 
-<<<<<<< HEAD
-	// Use the transaction's chain ID if available, otherwise use the database's chain ID
-	chainID := tx.ChainId()
-	if chainID == nil {
-		chainID = d.chainID
-	}
-
-	// Only attempt sender recovery if we have a valid non-zero chainID
-	if chainID != nil && chainID.Sign() > 0 {
-		address, err := types.Sender(types.LatestSignerForChainID(chainID), tx)
-		if err == nil {
-			from = address.String()
-		}
-=======
 	chainID := tx.ChainId()
 	if tx.ChainId() == nil || tx.ChainId().Sign() <= 0 {
 		chainID = d.chainID
@@ -381,7 +359,6 @@
 	address, err := types.Sender(types.LatestSignerForChainID(chainID), tx)
 	if err == nil {
 		from = address.Hex()
->>>>>>> e9389ae3
 	}
 
 	if tx.To() != nil {
